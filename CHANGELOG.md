<!-- SPDX-FileCopyrightText: 2025 German Aerospace Center <amiris@dlr.de>

SPDX-License-Identifier: CC0-1.0 -->
# Changelog

## [3.6.0](https://gitlab.com/dlr-ve/esy/amiris/amiris/-/releases/v3.6.0) - tba
### Changed
- Rename `Type`s in group `Assessment` of `GenericFlexibility` to `MAX_PROFIT` and `MIN_SYSTEM_COST` #166 (@dlr_jk)
- Rename `forecast.ForecastClient` to `DamForecastClient` #121 (@dlr-cjs)
- Enable a single `MarketForecaster` to handle forecasts for both MeritOrderRequests and PriceForecastRequests at the same time #121 (@dlr-cjs)
- Move functionality from `MeritOrderForecaster` to `MarketForecaster` and mark the first as deprecated #121 (@dlr-cjs)
- Move functionality from `PriceForecaster` to `MarketForecaster` and mark the first as deprecated #121 (@dlr-cjs)

### Added
- Add `SensitivityForecaster` that provides sensitivity forecasts for `GenericFlexibilityTrader` #158 (@dlr_jk, @dlr-cjs)
- Add new class `HouseholdPvTraderExternal` using external model for household marketing of PV-storages #152 (@dlr_elghazi)
- Add new class `EvTraderExternal` using external model for household marketing of electric vehicles #152 (@dlr_elghazi)
<<<<<<< HEAD
- Add new BidScheduler `WaterValue` using the expected change of value in a flexibility device to derive its bids #167 (@dlr-cjs)
=======
- Add new Ability `DamForecastProvider` to replace class `Forecaster` #121 (@dlr-cjs)
>>>>>>> 8c0e9311
- Add metadata.json to describe project with metadata #147 (@dlr-cjs)

### Remove
- Remove class `Forecaster` #121 (@dlr-cjs)

## [3.5.1](https://gitlab.com/dlr-ve/esy/amiris/amiris/-/releases/v3.5.1) - 2025-05-14
### Fixed
- Fix wrong incongruent of energy levels in `EnergyStateManager` that could cause a crash #164 (@dlr-cjs)

## [3.5.0](https://gitlab.com/dlr-ve/esy/amiris/amiris/-/releases/v3.5.0) - 2025-05-05
_If you are upgrading: please see [`UPGRADING.md`](UPGRADING.md)_
### Changed
- Change data type of `ImportCostInEURperMWH` to time series #150 (@dlr_jk)
- Rename `Strategist` in `dynamicProgramming` to `Optimiser` #156 (@dlr-cjs)
- Improve README #149 (@LeonardWilleke, @dlr_fn, @dlr-cjs)
- Reuse cache in CI pipelines of same branch #157 (@dlr-cjs)

### Added
- Add new package `dynamicProgramming` for controlling dynamic programming algorithms for flexibility scheduling #116 (@dlr-cjs, @dlr_fn, @dlr_jk)
- Add `GenericDevice` that represents a generic electrical flexibility #115 (@dlr-cjs, @dlr_fn, @dlr_jk)
- Add AssessmentFunction `MinSystemCost` #154 (@dlr-cjs)
- Add AssessmentFunction `MaxProfit` #154 (@dlr-cjs)
- Add Trader `GenericFlexibilityTrader` to operate `GenericDevice` #116 (@dlr-cjs, @dlr_fn, @dlr_jk)
- Add optional "Refinancing" parameters for `GreenHydrogenTrader` #149 (@dlr_jk)
- Add JSONable interface for UrlModelService input classes #151 (@dlr_elghazi, @dlr-cjs)
- Add code formatting using spotless #117 (@dlr-cjs, @dlr_fn, @dlr_jk)

### Fixed
- ReadMe: Fixed typo in Acknowledgements (@dlr_fn)

## [3.4.0](https://gitlab.com/dlr-ve/esy/amiris/amiris/-/releases/v3.4.0) - 2025-02-21
### Changed
- Improve README.md to be more attractive for first contact #142 (@dlr-cjs)
- Update CONTRIBUTING.md #142 (@dlr-cjs)

### Added
- Add new agent `LoadShiftingTrader` that markets a portfolio of loads eligible for load shifting at the day-ahead market #137 (@dlr_jk, @dlr-cjs)
- Add new agent `PriceForecasterApi` enabling calling external forecasting models #144 (@dlr_fn, @dlr-cjs)

## [3.3.0](https://gitlab.com/dlr-ve/esy/amiris/amiris/-/releases/v3.3.0) - 2025-01-29
### Added
- Add new storage strategy `MAX_PROFIT_PRICE_TAKER` #139 (@dlr_fn, @dlr-cjs)
- Add option to specify `ForecastUpdateType` #140 (@dlr_fn, @dlr-cjs)
- Add link to AMIRIS Open Forum in documentation #136 (@dlr_fn)

### Fixed
- MarketCoupling: market coupling algorithm works as expected with market zones defined as StringSets #138 (@dlr_elghazi, @dlr_fn)

## [3.2.0](https://gitlab.com/dlr-ve/esy/amiris/amiris/-/releases/v3.2.0) - 2024-12-04
### Changed
- Update to FAME-Core v2.0.1 & FAME-Io v3.0 #134 (@dlr-cjs)
- Update actions to use "ActionBuilder.onAndUse()" where possible #134 (@dlr-cjs)
- Update @Input definitions to state group optionality according to schema #134 (@dlr-cjs)
- Rename protobuf methods "add/get<X>Value" to "add/get<X>Values" #134 (@dlr-cjs)
- Update `getValueHigherEqual` and `getValueLowerEqual ` to `getValueLaterEqual` and `getValueEarlierEqual` #134 (@dlr-cjs)

## [3.1.0](https://gitlab.com/dlr-ve/esy/amiris/amiris/-/releases/v3.1.0) - 2024-11-26
### Added
- Add new agent `HeatPumpTrader`' that aggregates heat pumps in buildings and arranges procurement at the day-ahead market #131 (@dlr_es, @dlr-cjs)

## [3.0.2](https://gitlab.com/dlr-ve/esy/amiris/amiris/-/releases/v3.0.2) - 2024-10-31
### Fixed
- StorageTrader: Crash when using strategy MULTI_AGENT_SIMPLE #132 (@dlr-cjs, @dlr_es)

## [3.0.1](https://gitlab.com/dlr-ve/esy/amiris/amiris/-/releases/v3.0.1) - 2024-10-14
### Fixed
- Configure artifacts to expire after one year #130 (@dlr_fn, @dlr-cjs)

## [3.0.0](https://gitlab.com/dlr-ve/esy/amiris/amiris/-/releases/v3.0.0) - 2024-09-20
_If you are upgrading: please see [`UPGRADING.md`](UPGRADING.md)_
### Changed
- **Breaking**: Change `FuelType` input parameter from `enum` to `string_set` and move to `FuelsTrader` #120 (@dlr_fn, @dlr-cjs)
- **Breaking**: Change `Set` input parameter from `enum` to `string_set` and rename to `PolicySet` #5 (@dlr_fn, @dlr-cjs)
- **Breaking**: Change market zone inputs `OwnMarketZone` and `ConnectedMarketZone` to `string_set` and rename to `MarketZone` #123 (@dlr-cjs)
- **Breaking**: Change contract structure GateClosureInfo to be sent before forecasting #126 (@dlr-cjs, @dlr_fn)
- Replace `GreenHydrogenOperator` with `GreenHydrogenTrader` which allows marketing of (surplus) electricity #124 (@dlr-cjs, @dlr_jk)
- Change minimum requirement `fameio` version to 2.3.1 #5, #120 (@dlr-cjs)
- README: Update minimum Python version requirement to 3.9 !114, !130 (@dlr_fn, @dlr-cjs)

### Added
- add new agent `GreenHydrogenTraderMonthly` that has a PPA with a renewable operator to produce hydrogen with monthly equivalence #125 (@dlr-cjs, @dlr_jk)

### Removed
- **Breaking**: Deleted input Attribute `ElectricityForecastRequestOffsetInSeconds` from `StorageTrader` and `ElectrolysisTrader` #126 (@dlr-cjs, @dlr_fn)
- **Breaking**: Deleted input Attribute `HydrogenForecastRequestOffsetInSeconds` from `ElectrolysisTrader` #126 (@dlr-cjs, @dlr_fn)
- **Breaking**: Deleted input Attribute `ForecastRequestOffsetInSeconds` from `MeritOrderForecaster` and `PriceForecaster` #126 (@dlr-cjs, @dlr_fn)

### Fixed
- **Breaking**: Fixed typo in input attribute name `InvestmentExpensesInEURperMW` #114 (@dlr_fn, @dlr-cjs)
- Remove unnecessary warnings in `ArbitrageStrategist` #122 (@dlr_fn, @dlr-cjs)
- Javadoc publishing pipeline #129 (@dlr-cjs)

## [2.2.0](https://gitlab.com/dlr-ve/esy/amiris/amiris/-/releases/v2.2.0) - 2024-05-28
### Changed
- Change Marginal and Bid messages as well as their forecast counterparts to have one message per agent #44 (@dlr-cjs)
- Change default logging level from `ERROR` to `WARN` #85 #110 (@dlr-cjs)
- Increase FAME-Core version to 1.7 #110 (@dlr-cjs)

### Added
- Add new agent `DayAheadMarketMultiZone` for market clearing with multiple coupled market zones #36 #109 (@dlr_elghazi, @dlr_fn, @dlr-cjs)
- Add new agent `MarketCoupling` which allows coupling of multiple `DayAheadMarketMultiZone` #36 (@dlr-cjs, @litotes18, @dlr_elghazi, @dlr_fn)
- Add new agent `ImportTrader` which can account for "negative" load from net-import hours #36 (@dlr-cjs, @dlr_elghazi, @dlr_fn)
- add new agent `GreenHydrogenOperator` that has a PPA with a renewable operator to produce hydrogen #103 (@dlr-cjs, @dlr_jk, @LeonardWilleke)
- add new Product `PpaInformation` to `VariableRenewableOperator` to directly sell power to a client #103 (@dlr_jk, @LeonardWilleke)
- Metadata added in schema.yaml #102 (@litotes18, @dlr-cjs)

### Fixed
- Fixed inconsistent behaviour for Storage operation at the end of simulation #110 (@dlr-cjs)

## [2.1.0](https://gitlab.com/dlr-ve/esy/amiris/amiris/-/releases/v2.1.0) - 2024-04-04
### Changed
- Increased FAME-Core version to 1.6 #106 (@dlr-cjs, @dlr_fn)

## [2.0.0](https://gitlab.com/dlr-ve/esy/amiris/amiris/-/releases/v2.0.0) - 2024-03-12
_If you are upgrading: please see [`UPGRADING.md`](UPGRADING.md)_

### Changed
- **Breaking**: Rename `EnergyExchange` to `DayAheadMarketSingleZone` #41 (@dlr-cjs)
- **Breaking**: Forecasting products now defined in class `Forecaster` instead of `MeritOrderForecaster` #53 (@dlr-cjs, dlr_es, Seyerfarzad Sarfarazi, @kriniti)
- **Breaking**: FuelsMarket product `FuelsBill` renamed to `FuelBill` #54 (@dlr-cjs, @dlr_jk)
- **Breaking**: ConventionalPlantOperator now based on `FuelsTrader` interface using new `FuelBid` message #54 (@dlr-cjs, @dlr_jk)
- **Breaking**: StorageTrader input field `forecastRequestOffset` renamed to `electricityForecastRequestOffset` #54 (@dlr-cjs, @dlr_jk)
- **Breaking**: input field `DistributionMethod` moved to new group `Clearing` in DayAheadMarkets and MarketForecasters #86 (@dlr-cjs, @dlr_es, @dlr_elghazi, @litotes18)
- **Breaking**: Output field `CostsInEUR` in PowerPlantOperator & StorageTrader renamed to `VariableCostsInEUR` #54 (@dlr-cjs, @dlr_jk)
- **Breaking**: Renamed output fields to harmonise them across agent types #76 (@dlr-cjs)
  - `ConventionalPlantOperator`: rename column `DispatchedPowerInMWHperPlant` to `DispatchedEnergyInMWHperPlant`
  - `ConventionalTrader`: rename column `OfferedPowerInMW` to `OfferedEnergyInMWH`
  - `ConventionalTrader`: rename column `AwardedPower` to `AwardedEnergyInMWH`
  - `DayAheadMarket`: rename column `TotalAwardedPowerInMW` to `AwardedEnergyInMWH`
  - `MarketForecaster`: rename column `AwardedPowerForecast` to `AwardedEnergyForecastInMWH`
  - `MarketForecaster`: rename column `ElectricityPriceForecast` to `ElectricityPriceForecastInEURperMWH`
  - `PowerPlantOperator`: rename column `AwardedPowerInMWH` to `AwardedEnergyInMWH`
  - `PowerPlantOperator`: rename column `OfferedPowerInMW` to `OfferedEnergyInMWH`
  - `StorageTrader`: rename column `OfferedPowerInMW` to `OfferedEnergyInMWH`
  - `StorageTrader`: rename column `AwardedChargePowerInMWH` to `AwardedChargeEnergyInMWH`
  - `StorageTrader`: rename column `AwardedDischargePowerInMWH` to `AwardedDischargeEnergyInMWH`
  - `StorageTrader`: rename column `AwardedPowerInMWH` to `AwardedEnergyInMWH`
  - `AggregatorTrader`: rename column `TruePowerPotentialInMWH` to `TrueGenerationPotentialInMWH`
  - `SupportPolicy`: rename column `MarketValue` to `MarketValueInEURperMWH`
- **Breaking**: `AggregatorTrader`'s optional input field `Variance` renamed to `StandardDeviation` #91 (@dlr-cjs)
- **Breaking**: `DemandTrader` changed type of input for `ValueOfLostLoad` from `double` to `time_series` allowing time-dependent value of lost load #100 (@dlr-cjs, @dlr_jk, @dlr_es)
- OrderBookItems with negative power are not allowed #83 (@dlr-cjs, @dlr_elghazi)
- MeritOrderKernel throws exception if clearing fails #83 (@dlr-cjs, @dlr_elghazi)
- Introduced a new TraderWithClients class to remove errors related to not used actions #81 (@dlr-cjs, @dlr_elghazi)
- Changed default log level from FATAL to ERROR  #81 (@dlr-cjs, @dlr_elghazi)
- Forecaster now re-checks for missing forecasts in every hour #42 (@dlr-cjs)
- ArbitrageStrategist now extends `flexibility.Strategist` #54 (@dlr-cjs, @dlr_jk)
- Include accounting for storage self-discharge in storage strategies #21 (@dlr-cjs, @dlr_jk, @dlr_es, @dlr_elghazi)
- FileDispatcher(Storage) modified due to changes in `ArbitrageStrategist` #54 (@dlr-cjs, @dlr_jk)
- SystemCostMinimizer modified due to changes in `ArbitrageStrategist` #54 (@dlr-cjs, @dlr_jk)
- ArbitrageStrategist performs rounding of energy states and throws warning if not within tolerance #78 (@dlr_fn, @dlr-cjs, @dlr_elghazi)
- Newly raised error if in ConventionalPlantOperator no money foreseen for `Payout` is assigned to plants #89 (@litotes18, @dlr_jk, @dlr-cjs)
- StorageTrader now extends FlexibilityTrader #54 (@dlr-cjs, @dlr_jk)
- Refactoring of SupportPolicy, PolicyInfo, RenewableTrader and bidding strategies #66 (@dlr-cjs, @dlr_jk)
- Refactoring of StepPower #96 (@dlr-cjs)
- CITATION.cff harmonised with related JOSS paper #51 (@dlr-cjs)
- Update Reference examples to changes in outputs #41, #54, #75, #76 (@dlr-cjs)
- Move flexibility agents' forecasting to FlexibilityTrader #79 (@litotes18, @dlr_jk)
- Refactorings of `PowerPlant` to improve code clarity #94 (@dlr-cjs)
- CI: Any `javadoc` warning will now fail the pipeline #101 (@dlr-cjs)

### Added
- Package `electrolysis`: including `Electrolyzer` and related dispatch strategies #54 (@dlr-cjs, @dlr_jk)
- `ElectrolysisTrader`: new Trader demanding electricity and producing hydrogen from it via electrolysis #54 (@dlr-cjs, @dlr_jk)
- `FlexibilityTrader`: new abstract Trader operating a type of flexibility asset #54 (@dlr-cjs, @dlr_jk)
- `PriceForecaster`: new forecasting agent that provides forecasted electricity prices #53 (@dlr-cjs, @dlr_es, Seyedfarzad Sarfarazi, @kriniti)
- Package `storage.arbitrageStrategists`: added new strategist `ProfitMaximiser` #72 (@dlr-cjs)
- Package `storage.arbitrageStrategists`: added new strategist `MultiAgentSimple` #73 (@dlr-cjs)
- UrlModelService: utility class to support calling external models via POST web-requests #52 (@dlr-cjs)
- Package `flexibility`: Basic classes for flexibility's dispatch planning #54 (@dlr-cjs, @dlr_jk)
- Added new support instrument `FINANCIAL_CFD` in SupportPolicy and RenewableTrader #68 (@dlr-cjs, @litotes18, @dlr_jk)
- Package `accounting`: including class AnnualCostCalculator #54 (@dlr-cjs, @dlr_jk)
- New inputs and actions for `PowerPlantOperator`s to use AnnualCostCalculator #99 (@dlr-cjs)
- Added new option `ShortagePrice` to MarketForecaster and DayAheadMarket to dynamically adjust scarcity prices #86 (@dlr-cjs, @dlr_es, @dlr_elghazi, @litotes18)
- `FuelsMarket`: new Fuels `BIOMASS` and `OTHER` #54 (@dlr-cjs, @dlr_jk)
- `FuelsTrader`: interface to trade with FuelsMarket #54 (@dlr-cjs, @dlr_jk)
- `FuelBid` message to send bids for fuels to FuelsMarket #54 (@dlr-cjs, @dlr_jk)
- `Trader`: has new product `AnnualCostReport` #54 (@dlr-cjs, @dlr_jk)
- `ElectrolysisTrader`: add optional bidding price limit override #57 (@dlr_jk, @dlr-cjs)
- `ConventionalOperator`: add output `ReceivedMoneyInEUR` for received money per plant #74 (@dlr_cjs)
- Package `forecast`: added `PriceForecasterFile` to provide price forecasts from file #95 (@dlr-cjs)
- FileDispatcher(Storage): added optional input parameter `DispatchTolerance` #50 (@dlr_jk, @litotes18, @dlr_fn)
- Added missing javadocs #101 (@dlr-cjs, @dlr_jk)
- JOSS Paper at folder 'paper/' #3 (@dlr-cjs, @dlr_fn, @litotes18, @dlr_jk, @kriniti, @kyleniemeyer)
- Tests in packages `accounting` and `util` #54 (@dlr-cjs, @dlr_jk)
- UPGRADING.md: help people with upgrading tasks #58 (@dlr-cjs)
- MarketClearing: Checks for Bid message integrity #54 (@dlr-cjs, @dlr_jk)
- CI: Automatic checks for changelog updates #60 (@dlr-cjs)
- README.md: added `Acknowledgements` section #70 (@dlr-cjs)
- README.md: added link to REMix !106 (@dlr-cjs)

### Removed
- **Breaking**: Drop support of JDK 8, 9 and 10; new minimum version is JDK 11, associated with #52 (@dlr-cjs)
- **Breaking**: Remove unused input parameter `PurchaseLeviesAndTaxesInEURperMWH` from `StorageTrader`

### Fixed
- PredefinedPlantBuilder: delivering portfolio for second year #65 (@dlr-cjs, @dlr_jk, @dlr_fn)
- Storage: bids could exceed market limits - now they abide by the market limits #47 (@dlr-cjs)
- AggregatorTrader: corrected association of support payments in case of multiple clients with similar set #104 (@dlr-cjs)
- Storage: discretisation of planning no longer causes over-charging or under-depletion #55 (@dlr-cjs)
- Forecaster: wrote out forecast prices with one hour lag - the time lag is removed #48 (@dlr-cjs)
- ConventionalPlantOperator: did not sort power plants for dispatch correctly - sorting now according to marginal cost #97 (@dlr-cjs)
- CI: Pipeline to publish javadocs #62 #63 (@dlr-cjs)
- ConventionalPlantOperator: do not store outputs for inactive plants #75 (@dlr_fn, @dlr-cjs)
- Paper: corrected year in reference Weidlich et al. (2008) #88 (@dlr_fn)
- Error messages in example `input.pb` file #87 (@dlr_jk, @dlr-cjs, @litotes18)

## [1.3](https://gitlab.com/dlr-ve/esy/amiris/amiris/-/releases/v1.3) - 2023-03-21
### Changed
- StorageTrader with Strategist "DISPATCH_FILE" can now also provide forecasts
- REUSE license statements for each file in repository
- README improved
- Use FAME-Core version 1.4.2
- Improved packaging with executable JAR file

### Added
- IndividualPlantBuilder: allows to parameterise individual conventional power plants from a list
- FuelsMarket: new fuel type "HYDROGEN"
- Automatic unit testing infrastructure
- Reference results for an integration test

### Fixed
- PlantBuildingManager: calculation of Portfolio targetTime fixed
- CfD: Bidding strategy in RenewableTrader was not sensible and thus updated
- Missing Marginals: Always send at least one supply Marginal message, even if total available power is Zero
- Typos in issue templates

## [1.2](https://gitlab.com/dlr-ve/esy/amiris/amiris/-/releases/v1.2) - 2022-02-14
### Changed
- Harmonised inputs & outputs across agents

## [1.1](https://gitlab.com/dlr-ve/esy/amiris/amiris/-/releases/v1.1) - 2022-01-21
### Changed
- Harmonised contracting for Forecaster and Exchange

## [1.0](https://gitlab.com/dlr-ve/esy/amiris/amiris/-/releases/v1.0) - 2021-12-06
_Initial Release._<|MERGE_RESOLUTION|>--- conflicted
+++ resolved
@@ -15,11 +15,8 @@
 - Add `SensitivityForecaster` that provides sensitivity forecasts for `GenericFlexibilityTrader` #158 (@dlr_jk, @dlr-cjs)
 - Add new class `HouseholdPvTraderExternal` using external model for household marketing of PV-storages #152 (@dlr_elghazi)
 - Add new class `EvTraderExternal` using external model for household marketing of electric vehicles #152 (@dlr_elghazi)
-<<<<<<< HEAD
+- Add new Ability `DamForecastProvider` to replace class `Forecaster` #121 (@dlr-cjs)
 - Add new BidScheduler `WaterValue` using the expected change of value in a flexibility device to derive its bids #167 (@dlr-cjs)
-=======
-- Add new Ability `DamForecastProvider` to replace class `Forecaster` #121 (@dlr-cjs)
->>>>>>> 8c0e9311
 - Add metadata.json to describe project with metadata #147 (@dlr-cjs)
 
 ### Remove
