<!-- SPDX-FileCopyrightText: 2025 German Aerospace Center <amiris@dlr.de>

SPDX-License-Identifier: CC0-1.0 -->
# Changelog

<<<<<<< HEAD
## [3.6.1](https://gitlab.com/dlr-ve/esy/amiris/amiris/-/releases/v3.6.1) - 2025-07-23
### Fixed
- Fix crash on minor numerical deviations of `PowerPlant` load levels #183 (@dlr-cjs)
- Fix NullPointerException for unregistered clients at `SensitivityForecaster` #181 (@dlr-cjs)
- Fix missing side effect in `MarketClearing` if `SupplyBook` is empty #182 (@jgower11, dlr-cjs)
=======
## [4.0.0](https://gitlab.com/dlr-ve/esy/amiris/amiris/-/releases/v4.0.0) - tba
_If you are upgrading: please see [`UPGRADING.md`](UPGRADING.md)_

### Changed
- **Breaking**: Rename `GenericFlexibilityTrader` assessment function types #166 (@dlr-cjs, @dlr_jk)
- Update formatting of templates #179 (@dlr-cjs)

### Added
- Move wiki content to docs folder #184 (dlr-cjs, dlr_fn)
>>>>>>> 90487246

## [3.6.0](https://gitlab.com/dlr-ve/esy/amiris/amiris/-/releases/v3.6.0) - 2025-07-16
### Changed
- Rename `forecast.ForecastClient` to `DamForecastClient` #121 (@dlr-cjs)
- Enable a single `MarketForecaster` to handle forecasts for both MeritOrderRequests and PriceForecastRequests at the same time #121 (@dlr-cjs)
- Move functionality from `MeritOrderForecaster` to `MarketForecaster` and mark the first as deprecated #121 (@dlr-cjs)
- Move functionality from `PriceForecaster` to `MarketForecaster` and mark the first as deprecated #121 (@dlr-cjs)
- Make `PriceForecasterApi` compatible with new interface `SensitivityForecastProvider` #168 (@dlr-cjs)
- Allow `PriceForecasterApi` to update SensitivityForecasts if required #163 (@dlr-cjs, @dlr_fn)
- Change badges shown in Readme #160 (@dlr-cjs, @dlr_fn)

### Added
- Add `SensitivityForecaster` that provides sensitivity forecasts for `GenericFlexibilityTrader` #158 (@dlr_jk, @dlr-cjs)
- Add new class `HouseholdPvTraderExternal` using external model for household marketing of PV-storages #152 (@dlr_elghazi)
- Add new class `EvTraderExternal` using external model for household marketing of electric vehicles #152 (@dlr_elghazi)
- Add new package `agents.policy.hydrogen` to depict support policies for hydrogen #169 (@dlr_jk, @dlr-cjs)
- Add new Ability `DamForecastProvider` to replace class `Forecaster` #121 (@dlr-cjs)
- Add new BidScheduler `StorageContentValue` using the expected change of value in a flexibility device to derive its bids #167 (@dlr-cjs)
- Add option to specify water values for `GenericFlexibilityTrader` #159 (@dlr-cjs, @dlr_jk, @dlr_fn)
- Add option to specify must-run timeseries for conventional power plants #174 (@dlr-cjs, @dlr_jk, @dlr_fn)
- Add metadata.json to describe project with metadata #147 (@dlr-cjs)

### Remove
- Remove class `Forecaster` #121 (@dlr-cjs)

### Fixed
- Fix shedding of PPA electricity in `GreenHydrogenTraderMonthly` !174 (@dlr-cjs, @dlr_jk)
- Fix energy distribution among clients of `AggregatorTrader` with same effective bidding price #176 (@dlr-cjs, @dlr_jk)

## [3.5.1](https://gitlab.com/dlr-ve/esy/amiris/amiris/-/releases/v3.5.1) - 2025-05-14
### Fixed
- Fix incongruent energy levels in `EnergyStateManager` that could cause a crash #164 (@dlr-cjs)

## [3.5.0](https://gitlab.com/dlr-ve/esy/amiris/amiris/-/releases/v3.5.0) - 2025-05-05
_If you are upgrading: please see [`UPGRADING.md`](UPGRADING.md)_
### Changed
- Change data type of `ImportCostInEURperMWH` to time series #150 (@dlr_jk)
- Rename `Strategist` in `dynamicProgramming` to `Optimiser` #156 (@dlr-cjs)
- Improve README #149 (@LeonardWilleke, @dlr_fn, @dlr-cjs)
- Reuse cache in CI pipelines of same branch #157 (@dlr-cjs)

### Added
- Add new package `dynamicProgramming` for controlling dynamic programming algorithms for flexibility scheduling #116 (@dlr-cjs, @dlr_fn, @dlr_jk)
- Add `GenericDevice` that represents a generic electrical flexibility #115 (@dlr-cjs, @dlr_fn, @dlr_jk)
- Add AssessmentFunction `MinSystemCost` #154 (@dlr-cjs)
- Add AssessmentFunction `MaxProfit` #154 (@dlr-cjs)
- Add Trader `GenericFlexibilityTrader` to operate `GenericDevice` #116 (@dlr-cjs, @dlr_fn, @dlr_jk)
- Add optional "Refinancing" parameters for `GreenHydrogenTrader` #149 (@dlr_jk)
- Add JSONable interface for UrlModelService input classes #151 (@dlr_elghazi, @dlr-cjs)
- Add code formatting using spotless #117 (@dlr-cjs, @dlr_fn, @dlr_jk)

### Fixed
- ReadMe: Fixed typo in Acknowledgements (@dlr_fn)

## [3.4.0](https://gitlab.com/dlr-ve/esy/amiris/amiris/-/releases/v3.4.0) - 2025-02-21
### Changed
- Improve README.md to be more attractive for first contact #142 (@dlr-cjs)
- Update CONTRIBUTING.md #142 (@dlr-cjs)

### Added
- Add new agent `LoadShiftingTrader` that markets a portfolio of loads eligible for load shifting at the day-ahead market #137 (@dlr_jk, @dlr-cjs)
- Add new agent `PriceForecasterApi` enabling calling external forecasting models #144 (@dlr_fn, @dlr-cjs)

## [3.3.0](https://gitlab.com/dlr-ve/esy/amiris/amiris/-/releases/v3.3.0) - 2025-01-29
### Added
- Add new storage strategy `MAX_PROFIT_PRICE_TAKER` #139 (@dlr_fn, @dlr-cjs)
- Add option to specify `ForecastUpdateType` #140 (@dlr_fn, @dlr-cjs)
- Add link to AMIRIS Open Forum in documentation #136 (@dlr_fn)

### Fixed
- MarketCoupling: market coupling algorithm works as expected with market zones defined as StringSets #138 (@dlr_elghazi, @dlr_fn)

## [3.2.0](https://gitlab.com/dlr-ve/esy/amiris/amiris/-/releases/v3.2.0) - 2024-12-04
### Changed
- Update to FAME-Core v2.0.1 & FAME-Io v3.0 #134 (@dlr-cjs)
- Update actions to use "ActionBuilder.onAndUse()" where possible #134 (@dlr-cjs)
- Update @Input definitions to state group optionality according to schema #134 (@dlr-cjs)
- Rename protobuf methods "add/get<X>Value" to "add/get<X>Values" #134 (@dlr-cjs)
- Update `getValueHigherEqual` and `getValueLowerEqual ` to `getValueLaterEqual` and `getValueEarlierEqual` #134 (@dlr-cjs)

## [3.1.0](https://gitlab.com/dlr-ve/esy/amiris/amiris/-/releases/v3.1.0) - 2024-11-26
### Added
- Add new agent `HeatPumpTrader`' that aggregates heat pumps in buildings and arranges procurement at the day-ahead market #131 (@dlr_es, @dlr-cjs)

## [3.0.2](https://gitlab.com/dlr-ve/esy/amiris/amiris/-/releases/v3.0.2) - 2024-10-31
### Fixed
- StorageTrader: Crash when using strategy MULTI_AGENT_SIMPLE #132 (@dlr-cjs, @dlr_es)

## [3.0.1](https://gitlab.com/dlr-ve/esy/amiris/amiris/-/releases/v3.0.1) - 2024-10-14
### Fixed
- Configure artifacts to expire after one year #130 (@dlr_fn, @dlr-cjs)

## [3.0.0](https://gitlab.com/dlr-ve/esy/amiris/amiris/-/releases/v3.0.0) - 2024-09-20
_If you are upgrading: please see [`UPGRADING.md`](UPGRADING.md)_
### Changed
- **Breaking**: Change `FuelType` input parameter from `enum` to `string_set` and move to `FuelsTrader` #120 (@dlr_fn, @dlr-cjs)
- **Breaking**: Change `Set` input parameter from `enum` to `string_set` and rename to `PolicySet` #5 (@dlr_fn, @dlr-cjs)
- **Breaking**: Change market zone inputs `OwnMarketZone` and `ConnectedMarketZone` to `string_set` and rename to `MarketZone` #123 (@dlr-cjs)
- **Breaking**: Change contract structure GateClosureInfo to be sent before forecasting #126 (@dlr-cjs, @dlr_fn)
- Replace `GreenHydrogenOperator` with `GreenHydrogenTrader` which allows marketing of (surplus) electricity #124 (@dlr-cjs, @dlr_jk)
- Change minimum requirement `fameio` version to 2.3.1 #5, #120 (@dlr-cjs)
- README: Update minimum Python version requirement to 3.9 !114, !130 (@dlr_fn, @dlr-cjs)

### Added
- add new agent `GreenHydrogenTraderMonthly` that has a PPA with a renewable operator to produce hydrogen with monthly equivalence #125 (@dlr-cjs, @dlr_jk)

### Removed
- **Breaking**: Deleted input Attribute `ElectricityForecastRequestOffsetInSeconds` from `StorageTrader` and `ElectrolysisTrader` #126 (@dlr-cjs, @dlr_fn)
- **Breaking**: Deleted input Attribute `HydrogenForecastRequestOffsetInSeconds` from `ElectrolysisTrader` #126 (@dlr-cjs, @dlr_fn)
- **Breaking**: Deleted input Attribute `ForecastRequestOffsetInSeconds` from `MeritOrderForecaster` and `PriceForecaster` #126 (@dlr-cjs, @dlr_fn)

### Fixed
- **Breaking**: Fixed typo in input attribute name `InvestmentExpensesInEURperMW` #114 (@dlr_fn, @dlr-cjs)
- Remove unnecessary warnings in `ArbitrageStrategist` #122 (@dlr_fn, @dlr-cjs)
- Javadoc publishing pipeline #129 (@dlr-cjs)

## [2.2.0](https://gitlab.com/dlr-ve/esy/amiris/amiris/-/releases/v2.2.0) - 2024-05-28
### Changed
- Change Marginal and Bid messages as well as their forecast counterparts to have one message per agent #44 (@dlr-cjs)
- Change default logging level from `ERROR` to `WARN` #85 #110 (@dlr-cjs)
- Increase FAME-Core version to 1.7 #110 (@dlr-cjs)

### Added
- Add new agent `DayAheadMarketMultiZone` for market clearing with multiple coupled market zones #36 #109 (@dlr_elghazi, @dlr_fn, @dlr-cjs)
- Add new agent `MarketCoupling` which allows coupling of multiple `DayAheadMarketMultiZone` #36 (@dlr-cjs, @litotes18, @dlr_elghazi, @dlr_fn)
- Add new agent `ImportTrader` which can account for "negative" load from net-import hours #36 (@dlr-cjs, @dlr_elghazi, @dlr_fn)
- add new agent `GreenHydrogenOperator` that has a PPA with a renewable operator to produce hydrogen #103 (@dlr-cjs, @dlr_jk, @LeonardWilleke)
- add new Product `PpaInformation` to `VariableRenewableOperator` to directly sell power to a client #103 (@dlr_jk, @LeonardWilleke)
- Metadata added in schema.yaml #102 (@litotes18, @dlr-cjs)

### Fixed
- Fixed inconsistent behaviour for Storage operation at the end of simulation #110 (@dlr-cjs)

## [2.1.0](https://gitlab.com/dlr-ve/esy/amiris/amiris/-/releases/v2.1.0) - 2024-04-04
### Changed
- Increased FAME-Core version to 1.6 #106 (@dlr-cjs, @dlr_fn)

## [2.0.0](https://gitlab.com/dlr-ve/esy/amiris/amiris/-/releases/v2.0.0) - 2024-03-12
_If you are upgrading: please see [`UPGRADING.md`](UPGRADING.md)_

### Changed
- **Breaking**: Rename `EnergyExchange` to `DayAheadMarketSingleZone` #41 (@dlr-cjs)
- **Breaking**: Forecasting products now defined in class `Forecaster` instead of `MeritOrderForecaster` #53 (@dlr-cjs, dlr_es, Seyerfarzad Sarfarazi, @kriniti)
- **Breaking**: FuelsMarket product `FuelsBill` renamed to `FuelBill` #54 (@dlr-cjs, @dlr_jk)
- **Breaking**: ConventionalPlantOperator now based on `FuelsTrader` interface using new `FuelBid` message #54 (@dlr-cjs, @dlr_jk)
- **Breaking**: StorageTrader input field `forecastRequestOffset` renamed to `electricityForecastRequestOffset` #54 (@dlr-cjs, @dlr_jk)
- **Breaking**: input field `DistributionMethod` moved to new group `Clearing` in DayAheadMarkets and MarketForecasters #86 (@dlr-cjs, @dlr_es, @dlr_elghazi, @litotes18)
- **Breaking**: Output field `CostsInEUR` in PowerPlantOperator & StorageTrader renamed to `VariableCostsInEUR` #54 (@dlr-cjs, @dlr_jk)
- **Breaking**: Renamed output fields to harmonise them across agent types #76 (@dlr-cjs)
  - `ConventionalPlantOperator`: rename column `DispatchedPowerInMWHperPlant` to `DispatchedEnergyInMWHperPlant`
  - `ConventionalTrader`: rename column `OfferedPowerInMW` to `OfferedEnergyInMWH`
  - `ConventionalTrader`: rename column `AwardedPower` to `AwardedEnergyInMWH`
  - `DayAheadMarket`: rename column `TotalAwardedPowerInMW` to `AwardedEnergyInMWH`
  - `MarketForecaster`: rename column `AwardedPowerForecast` to `AwardedEnergyForecastInMWH`
  - `MarketForecaster`: rename column `ElectricityPriceForecast` to `ElectricityPriceForecastInEURperMWH`
  - `PowerPlantOperator`: rename column `AwardedPowerInMWH` to `AwardedEnergyInMWH`
  - `PowerPlantOperator`: rename column `OfferedPowerInMW` to `OfferedEnergyInMWH`
  - `StorageTrader`: rename column `OfferedPowerInMW` to `OfferedEnergyInMWH`
  - `StorageTrader`: rename column `AwardedChargePowerInMWH` to `AwardedChargeEnergyInMWH`
  - `StorageTrader`: rename column `AwardedDischargePowerInMWH` to `AwardedDischargeEnergyInMWH`
  - `StorageTrader`: rename column `AwardedPowerInMWH` to `AwardedEnergyInMWH`
  - `AggregatorTrader`: rename column `TruePowerPotentialInMWH` to `TrueGenerationPotentialInMWH`
  - `SupportPolicy`: rename column `MarketValue` to `MarketValueInEURperMWH`
- **Breaking**: `AggregatorTrader`'s optional input field `Variance` renamed to `StandardDeviation` #91 (@dlr-cjs)
- **Breaking**: `DemandTrader` changed type of input for `ValueOfLostLoad` from `double` to `time_series` allowing time-dependent value of lost load #100 (@dlr-cjs, @dlr_jk, @dlr_es)
- OrderBookItems with negative power are not allowed #83 (@dlr-cjs, @dlr_elghazi)
- MeritOrderKernel throws exception if clearing fails #83 (@dlr-cjs, @dlr_elghazi)
- Introduced a new TraderWithClients class to remove errors related to not used actions #81 (@dlr-cjs, @dlr_elghazi)
- Changed default log level from FATAL to ERROR  #81 (@dlr-cjs, @dlr_elghazi)
- Forecaster now re-checks for missing forecasts in every hour #42 (@dlr-cjs)
- ArbitrageStrategist now extends `flexibility.Strategist` #54 (@dlr-cjs, @dlr_jk)
- Include accounting for storage self-discharge in storage strategies #21 (@dlr-cjs, @dlr_jk, @dlr_es, @dlr_elghazi)
- FileDispatcher(Storage) modified due to changes in `ArbitrageStrategist` #54 (@dlr-cjs, @dlr_jk)
- SystemCostMinimizer modified due to changes in `ArbitrageStrategist` #54 (@dlr-cjs, @dlr_jk)
- ArbitrageStrategist performs rounding of energy states and throws warning if not within tolerance #78 (@dlr_fn, @dlr-cjs, @dlr_elghazi)
- Newly raised error if in ConventionalPlantOperator no money foreseen for `Payout` is assigned to plants #89 (@litotes18, @dlr_jk, @dlr-cjs)
- StorageTrader now extends FlexibilityTrader #54 (@dlr-cjs, @dlr_jk)
- Refactoring of SupportPolicy, PolicyInfo, RenewableTrader and bidding strategies #66 (@dlr-cjs, @dlr_jk)
- Refactoring of StepPower #96 (@dlr-cjs)
- CITATION.cff harmonised with related JOSS paper #51 (@dlr-cjs)
- Update Reference examples to changes in outputs #41, #54, #75, #76 (@dlr-cjs)
- Move flexibility agents' forecasting to FlexibilityTrader #79 (@litotes18, @dlr_jk)
- Refactorings of `PowerPlant` to improve code clarity #94 (@dlr-cjs)
- CI: Any `javadoc` warning will now fail the pipeline #101 (@dlr-cjs)

### Added
- Package `electrolysis`: including `Electrolyzer` and related dispatch strategies #54 (@dlr-cjs, @dlr_jk)
- `ElectrolysisTrader`: new Trader demanding electricity and producing hydrogen from it via electrolysis #54 (@dlr-cjs, @dlr_jk)
- `FlexibilityTrader`: new abstract Trader operating a type of flexibility asset #54 (@dlr-cjs, @dlr_jk)
- `PriceForecaster`: new forecasting agent that provides forecasted electricity prices #53 (@dlr-cjs, @dlr_es, Seyedfarzad Sarfarazi, @kriniti)
- Package `storage.arbitrageStrategists`: added new strategist `ProfitMaximiser` #72 (@dlr-cjs)
- Package `storage.arbitrageStrategists`: added new strategist `MultiAgentSimple` #73 (@dlr-cjs)
- UrlModelService: utility class to support calling external models via POST web-requests #52 (@dlr-cjs)
- Package `flexibility`: Basic classes for flexibility's dispatch planning #54 (@dlr-cjs, @dlr_jk)
- Added new support instrument `FINANCIAL_CFD` in SupportPolicy and RenewableTrader #68 (@dlr-cjs, @litotes18, @dlr_jk)
- Package `accounting`: including class AnnualCostCalculator #54 (@dlr-cjs, @dlr_jk)
- New inputs and actions for `PowerPlantOperator`s to use AnnualCostCalculator #99 (@dlr-cjs)
- Added new option `ShortagePrice` to MarketForecaster and DayAheadMarket to dynamically adjust scarcity prices #86 (@dlr-cjs, @dlr_es, @dlr_elghazi, @litotes18)
- `FuelsMarket`: new Fuels `BIOMASS` and `OTHER` #54 (@dlr-cjs, @dlr_jk)
- `FuelsTrader`: interface to trade with FuelsMarket #54 (@dlr-cjs, @dlr_jk)
- `FuelBid` message to send bids for fuels to FuelsMarket #54 (@dlr-cjs, @dlr_jk)
- `Trader`: has new product `AnnualCostReport` #54 (@dlr-cjs, @dlr_jk)
- `ElectrolysisTrader`: add optional bidding price limit override #57 (@dlr_jk, @dlr-cjs)
- `ConventionalOperator`: add output `ReceivedMoneyInEUR` for received money per plant #74 (@dlr_cjs)
- Package `forecast`: added `PriceForecasterFile` to provide price forecasts from file #95 (@dlr-cjs)
- FileDispatcher(Storage): added optional input parameter `DispatchTolerance` #50 (@dlr_jk, @litotes18, @dlr_fn)
- Added missing javadocs #101 (@dlr-cjs, @dlr_jk)
- JOSS Paper at folder 'paper/' #3 (@dlr-cjs, @dlr_fn, @litotes18, @dlr_jk, @kriniti, @kyleniemeyer)
- Tests in packages `accounting` and `util` #54 (@dlr-cjs, @dlr_jk)
- UPGRADING.md: help people with upgrading tasks #58 (@dlr-cjs)
- MarketClearing: Checks for Bid message integrity #54 (@dlr-cjs, @dlr_jk)
- CI: Automatic checks for changelog updates #60 (@dlr-cjs)
- README.md: added `Acknowledgements` section #70 (@dlr-cjs)
- README.md: added link to REMix !106 (@dlr-cjs)

### Removed
- **Breaking**: Drop support of JDK 8, 9 and 10; new minimum version is JDK 11, associated with #52 (@dlr-cjs)
- **Breaking**: Remove unused input parameter `PurchaseLeviesAndTaxesInEURperMWH` from `StorageTrader`

### Fixed
- PredefinedPlantBuilder: delivering portfolio for second year #65 (@dlr-cjs, @dlr_jk, @dlr_fn)
- Storage: bids could exceed market limits - now they abide by the market limits #47 (@dlr-cjs)
- AggregatorTrader: corrected association of support payments in case of multiple clients with similar set #104 (@dlr-cjs)
- Storage: discretisation of planning no longer causes over-charging or under-depletion #55 (@dlr-cjs)
- Forecaster: wrote out forecast prices with one hour lag - the time lag is removed #48 (@dlr-cjs)
- ConventionalPlantOperator: did not sort power plants for dispatch correctly - sorting now according to marginal cost #97 (@dlr-cjs)
- CI: Pipeline to publish javadocs #62 #63 (@dlr-cjs)
- ConventionalPlantOperator: do not store outputs for inactive plants #75 (@dlr_fn, @dlr-cjs)
- Paper: corrected year in reference Weidlich et al. (2008) #88 (@dlr_fn)
- Error messages in example `input.pb` file #87 (@dlr_jk, @dlr-cjs, @litotes18)

## [1.3](https://gitlab.com/dlr-ve/esy/amiris/amiris/-/releases/v1.3) - 2023-03-21
### Changed
- StorageTrader with Strategist "DISPATCH_FILE" can now also provide forecasts
- REUSE license statements for each file in repository
- README improved
- Use FAME-Core version 1.4.2
- Improved packaging with executable JAR file

### Added
- IndividualPlantBuilder: allows to parameterise individual conventional power plants from a list
- FuelsMarket: new fuel type "HYDROGEN"
- Automatic unit testing infrastructure
- Reference results for an integration test

### Fixed
- PlantBuildingManager: calculation of Portfolio targetTime fixed
- CfD: Bidding strategy in RenewableTrader was not sensible and thus updated
- Missing Marginals: Always send at least one supply Marginal message, even if total available power is Zero
- Typos in issue templates

## [1.2](https://gitlab.com/dlr-ve/esy/amiris/amiris/-/releases/v1.2) - 2022-02-14
### Changed
- Harmonised inputs & outputs across agents

## [1.1](https://gitlab.com/dlr-ve/esy/amiris/amiris/-/releases/v1.1) - 2022-01-21
### Changed
- Harmonised contracting for Forecaster and Exchange

## [1.0](https://gitlab.com/dlr-ve/esy/amiris/amiris/-/releases/v1.0) - 2021-12-06
_Initial Release._<|MERGE_RESOLUTION|>--- conflicted
+++ resolved
@@ -3,23 +3,21 @@
 SPDX-License-Identifier: CC0-1.0 -->
 # Changelog
 
-<<<<<<< HEAD
+## [4.0.0](https://gitlab.com/dlr-ve/esy/amiris/amiris/-/releases/v4.0.0) - tba
+_If you are upgrading: please see [`UPGRADING.md`](UPGRADING.md)_
+
+### Changed
+- **Breaking**: Rename `GenericFlexibilityTrader` assessment function types #166 (@dlr-cjs, @dlr_jk)
+- Update formatting of templates #179 (@dlr-cjs)
+
+### Added
+- Move wiki content to docs folder #184 (dlr-cjs, dlr_fn)
+
 ## [3.6.1](https://gitlab.com/dlr-ve/esy/amiris/amiris/-/releases/v3.6.1) - 2025-07-23
 ### Fixed
 - Fix crash on minor numerical deviations of `PowerPlant` load levels #183 (@dlr-cjs)
 - Fix NullPointerException for unregistered clients at `SensitivityForecaster` #181 (@dlr-cjs)
 - Fix missing side effect in `MarketClearing` if `SupplyBook` is empty #182 (@jgower11, dlr-cjs)
-=======
-## [4.0.0](https://gitlab.com/dlr-ve/esy/amiris/amiris/-/releases/v4.0.0) - tba
-_If you are upgrading: please see [`UPGRADING.md`](UPGRADING.md)_
-
-### Changed
-- **Breaking**: Rename `GenericFlexibilityTrader` assessment function types #166 (@dlr-cjs, @dlr_jk)
-- Update formatting of templates #179 (@dlr-cjs)
-
-### Added
-- Move wiki content to docs folder #184 (dlr-cjs, dlr_fn)
->>>>>>> 90487246
 
 ## [3.6.0](https://gitlab.com/dlr-ve/esy/amiris/amiris/-/releases/v3.6.0) - 2025-07-16
 ### Changed
