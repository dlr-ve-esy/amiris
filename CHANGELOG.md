--- conflicted
+++ resolved
@@ -9,11 +9,8 @@
 ### Added
 - Add code formatting using spotless #117 (@dlr-cjs, @dlr_fn, @dlr_jk)
 - Add new class `GenericDevice` that represents a generic electrical flexibility #116 (@dlr-cjs, @dlr_fn, @dlr_jk)
-<<<<<<< HEAD
 - Add optional "Refinancing" parameters for `GreenHydrogenTrader` #149 (@dlr_jk)
-=======
 - Add JSONable interface for UrlModelService input classes #151 (@dlr_elghazi, @dlr-cjs)
->>>>>>> 4f2c58de
 
 ### Fixed
 - ReadMe: Fixed typo in Acknowledgements (@dlr_fn)
