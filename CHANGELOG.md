--- conflicted
+++ resolved
@@ -3,11 +3,6 @@
 SPDX-License-Identifier: CC0-1.0 -->
 # Changelog
 
-<<<<<<< HEAD
-## [3.6.2](https://gitlab.com/dlr-ve/esy/amiris/amiris/-/releases/v3.6.2) - 2025-08-04
-### Fixed
-- Fix allocation of awarded power when market coupling is enabled #187 (@dlr-cjs, @dlr_fn)
-=======
 ## [4.0.0](https://gitlab.com/dlr-ve/esy/amiris/amiris/-/releases/v4.0.0) - tba
 _If you are upgrading: please see [`UPGRADING.md`](UPGRADING.md)_
 
@@ -22,7 +17,10 @@
 
 ### Fixed
 - Fix crash in MarketCoupling if market gets emptied due to transfers #185 (@dlr-cjs)
->>>>>>> 75dd8565
+
+## [3.6.2](https://gitlab.com/dlr-ve/esy/amiris/amiris/-/releases/v3.6.2) - 2025-08-04
+### Fixed
+- Fix allocation of awarded power when market coupling is enabled #187 (@dlr-cjs, @dlr_fn)
 
 ## [3.6.1](https://gitlab.com/dlr-ve/esy/amiris/amiris/-/releases/v3.6.1) - 2025-07-23
 ### Fixed
