--- conflicted
+++ resolved
@@ -10,16 +10,12 @@
 ### Added
 - Add new package `dynamicProgramming` for controlling dynamic programming algorithms for flexibility scheduling #116 (@dlr-cjs, @dlr_fn, @dlr_jk)
 - Add new class `GenericDevice` that represents a generic electrical flexibility #115 (@dlr-cjs, @dlr_fn, @dlr_jk)
-- Add code formatting using spotless #117 (@dlr-cjs, @dlr_fn, @dlr_jk)
-<<<<<<< HEAD
-=======
-- Add new class `GenericDevice` that represents a generic electrical flexibility #116 (@dlr-cjs, @dlr_fn, @dlr_jk)
 - Add optional "Refinancing" parameters for `GreenHydrogenTrader` #149 (@dlr_jk)
 - Add JSONable interface for UrlModelService input classes #151 (@dlr_elghazi, @dlr-cjs)
+- Add code formatting using spotless #117 (@dlr-cjs, @dlr_fn, @dlr_jk)
 
 ### Fixed
 - ReadMe: Fixed typo in Acknowledgements (@dlr_fn)
->>>>>>> a6774c6f
 
 ## [3.4.0](https://gitlab.com/dlr-ve/esy/amiris/amiris/-/releases/v3.4.0) - 2025-02-21
 ### Changed
