--- conflicted
+++ resolved
@@ -8,19 +8,15 @@
 
 ### Changed
 - **Breaking**: Rename `GenericFlexibilityTrader` assessment function types #166 (@dlr-cjs, @dlr_jk)
-<<<<<<< HEAD
 - **Breaking**: PlantBuilder: Replace `PlannedAvailability` and `UnplannedAvailabilityFactor` attributes with `OutageFactor` #148 (@dlr-cjs, @dlr_jk, @dlr_fn)
-=======
-- **Breaking**: PlantBuilder: Replace `PlannedAvailability` and `UnplannedAvailabilityFactor` attributes with `OutageFactor` #148 (@dlr-cjs, dlr_jk, @dlr_fn)
 - `PriceforecasterApi` forwards average of multiple price forecasts #162 (@dlr_fn, @dlr-cjs)
->>>>>>> f38e6807
 - Update formatting of templates #179 (@dlr-cjs)
 - Update `spotless-maven-plugin` to `2.44.5` #186 (@dlr-cjs, @dlr_fn)
 
 ### Added
 - Wiki: move content to docs folder #184 (@dlr-cjs, @dlr_fn)
-- Wiki: provide overview on AMIRIS model history #192 (@dlr_fn)
-- Wiki: provide information on how to update AMIRIS and examples (@dlr_fn)
+- Docs: provide overview on AMIRIS model history #192 (@dlr_fn)
+- Docs: provide information on how to update AMIRIS and examples (@dlr_fn)
 
 ### Fixed
 - Fix crash in MarketCoupling if market gets emptied due to transfers #185 (@dlr-cjs)
