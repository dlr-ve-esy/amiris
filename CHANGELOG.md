--- conflicted
+++ resolved
@@ -7,19 +7,17 @@
 - Improve README.md to be more attractive for first contact #142 (@dlr-cjs)
 - Update CONTRIBUTING.md #142 (@dlr-cjs)
 
+### Added
+- Add new agent `LoadShiftingTrader` that markets a portfolio of loads eligible for load shifting at the day-ahead market #137 (@dlr_jk, @dlr-cjs)
+
 ## [3.3.0](https://gitlab.com/dlr-ve/esy/amiris/amiris/-/releases/v3.3.0) - 2025-01-29
 ### Added
-<<<<<<< HEAD
-- Add new agent `LoadShiftingTrader` that markets a portfolio of loads eligible for load shifting at the day-ahead market #137 (@dlr_jk, @dlr-cjs)
-- Add link to AMIRIS Open Forum in documentation #136 (@dlr_fn)
-=======
 - Add new storage strategy `MAX_PROFIT_PRICE_TAKER` #139 (dlr_fn, @dlr-cjs)
 - Add option to specify `ForecastUpdateType` #140 (@dlr_fn, @dlr-cjs)
 - Add link to AMIRIS Open Forum in documentation #136 (@dlr_fn)
 
 ### Fixed
 - MarketCoupling: market coupling algorithm works as expected with market zones defined as StringSets #138 (@dlr_elghazi, @dlr_fn)
->>>>>>> a2b62155
 
 ## [3.2.0](https://gitlab.com/dlr-ve/esy/amiris/amiris/-/releases/v3.2.0) - 2024-12-04
 ### Changed
