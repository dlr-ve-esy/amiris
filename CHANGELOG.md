--- conflicted
+++ resolved
@@ -8,11 +8,8 @@
 - Update CONTRIBUTING.md #142 (@dlr-cjs)
 
 ### Added
-<<<<<<< HEAD
+- Add new agent `LoadShiftingTrader` that markets a portfolio of loads eligible for load shifting at the day-ahead market #137 (@dlr_jk, @dlr-cjs)
 - Add new agent `PriceForecasterApi` enabling calling external forecasting models #144 (@dlr_fn, @dlr-cjs)
-=======
-- Add new agent `LoadShiftingTrader` that markets a portfolio of loads eligible for load shifting at the day-ahead market #137 (@dlr_jk, @dlr-cjs)
->>>>>>> 8b932fd9
 
 ## [3.3.0](https://gitlab.com/dlr-ve/esy/amiris/amiris/-/releases/v3.3.0) - 2025-01-29
 ### Added
