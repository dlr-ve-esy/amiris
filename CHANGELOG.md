--- conflicted
+++ resolved
@@ -9,22 +9,15 @@
 ### Changed
 - **Breaking**: Rename `GenericFlexibilityTrader` assessment function types #166 (@dlr-cjs, @dlr_jk)
 - **Breaking**: PlantBuilder: Replace `PlannedAvailability` and `UnplannedAvailabilityFactor` attributes with `OutageFactor` #148 (@dlr-cjs, @dlr_jk, @dlr_fn)
-<<<<<<< HEAD
-=======
 - **Breaking**: Use bid prices to estimate system cost in `GenericFlexibilityTrader`'s assessment function `MIN_SYSTEM_COST` #196 (@dlr-cjs, @dlr_jk, @dlr_fn)
->>>>>>> 3e5b8a23
 - `PriceforecasterApi` forwards average of multiple price forecasts #162 (@dlr_fn, @dlr-cjs)
 - Update formatting of templates #179 (@dlr-cjs)
 - Update `spotless-maven-plugin` to `2.44.5` #186 (@dlr-cjs, @dlr_fn)
 
 ### Added
-<<<<<<< HEAD
-- Wiki: move content to docs folder #184 (@dlr-cjs, @dlr_fn)
+- Move wiki content to docs folder #184 (@dlr-cjs, @dlr_fn)
 - Docs: provide overview on AMIRIS model history #192 (@dlr_fn)
 - Docs: provide information on how to update AMIRIS and examples (@dlr_fn)
-=======
-- Move wiki content to docs folder #184 (@dlr-cjs, @dlr_fn)
->>>>>>> 3e5b8a23
 
 ### Fixed
 - Fix crash in MarketCoupling if market gets emptied due to transfers #185 (@dlr-cjs)
