--- conflicted
+++ resolved
@@ -5,12 +5,8 @@
 
 ## [3.6.1](https://gitlab.com/dlr-ve/esy/amiris/amiris/-/releases/v3.6.1) - 2025-07-21
 ### Fixed
-<<<<<<< HEAD
+- Fix crash on minor numerical deviations of `PowerPlant` load levels #183 (@dlr-cjs)
 - Fix NullPointerException for unregistered clients at `SensitivityForecaster` #181 (@dlr-cjs)
-=======
-- Fix crash on minor numerical deviations of `PowerPlant` load levels #183 (@dlr-cjs)
-
->>>>>>> ac0e1a68
 
 ## [3.6.0](https://gitlab.com/dlr-ve/esy/amiris/amiris/-/releases/v3.6.0) - 2025-07-16
 ### Changed
