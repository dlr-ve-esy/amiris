--- conflicted
+++ resolved
@@ -12,12 +12,9 @@
 - Add new class `GenericDevice` that represents a generic electrical flexibility #115 (@dlr-cjs, @dlr_fn, @dlr_jk)
 - Add optional "Refinancing" parameters for `GreenHydrogenTrader` #149 (@dlr_jk)
 - Add JSONable interface for UrlModelService input classes #151 (@dlr_elghazi, @dlr-cjs)
-<<<<<<< HEAD
-- Add new trader using external model for household marketing of PV-storages #23 (@dlr_elghazi)
-- Add new trader using external model for household marketing of electric vehicles #23 (@dlr_elghazi)
-=======
+- Add new trader using external model for household marketing of PV-storages #152 (@dlr_elghazi)
+- Add new trader using external model for household marketing of electric vehicles #152 (@dlr_elghazi)
 - Add code formatting using spotless #117 (@dlr-cjs, @dlr_fn, @dlr_jk)
->>>>>>> 2c19c346
 
 ### Fixed
 - ReadMe: Fixed typo in Acknowledgements (@dlr_fn)
