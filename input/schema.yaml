# SPDX-FileCopyrightText: 2025 German Aerospace Center <amiris@dlr.de>
#
# SPDX-License-Identifier: Apache-2.0
JavaPackages:
  Agents:
    - "agents"
  DataItems:
    - "communications.message"
  Portables:
    - "communications"
    - "agents"
    - "de.dlr.gitlab.fame.time"

AgentTypes:
  DayAheadMarketSingleZone:
    Attributes:
      Clearing: &DAM_G_Clearing
        AttributeType: block
        List: false
        Mandatory: true
        MetaData:
          Description: "Group of market clearing specifications"
          OEONearestConcept:
        NestedAttributes:
          DistributionMethod:
            AttributeType: enum
            Mandatory: true
            List: false
            MetaData:
              Description: "Energy assignment strategy for price-setting bids with the same price"
              OEONearestConcept:
            Values: 
              SAME_SHARES:
                MetaData:
                  Description: "Bids with the same price are all awarded their same relative share."
                  OEONearestConcept:
              FIRST_COME_FIRST_SERVE:
                MetaData:
                  Description: "Bids are awarded in the order they appear after sorting the order book. Discouraged!"
                  OEONearestConcept:
              RANDOMIZE:
                MetaData:
                  Description: "Bids with the same price are awarded in a random order."
                  OEONearestConcept:
          ShortagePriceMethod:
            AttributeType: enum
            Mandatory: false
            List: false
            help: "Defines which price to use in case of shortage events (default: ScarcityPrice)"
            MetaData:
              Description: "Which price to use in case of scarcity (i.e. when valuable demand is shed due to missing capacity)"
              OEONearestConcept:
            Values:
              LastSupplyPrice:
                MetaData:
                  Description: "The market price is capped at the highest supply bid."
                  OEONearestConcept:
              ValueOfLostLoad:
                MetaData:
                  Description: "The energy price on a market with scarcity equals the maximum allowed price (scarcity price)."
                  OEONearestConcept:
      GateClosureInfoOffsetInSeconds: &DAM_A_GateClosureInfoOffset
        AttributeType: integer
        List: false
        Mandatory: true
        MetaData:
          Description: "Time delay between sending out GateClosureInfo and actual market clearing."
          OEONearestConcept:
    Products:
      Awards: &DAM_P_Awards
        MetaData:
          Description: "Awarded energy and price per bidding trader."
          OEONearestConcept: OEO_00140122
      GateClosureInfo: &DAM_P_GateClosureInfo
        MetaData:
          Description: "Information on when the market clearing is performed."
          OEONearestConcept:
    Outputs:      
      TotalAwardedPowerInMW: &DAM_O_TotalAwardedPower
        MetaData:
          Description: "The total amount of power in MW awarded."
          OEONearestConcept: OEO_00140122
      ElectricityPriceInEURperMWH: &DAM_O_ElectricityPrice
        MetaData:
          Description: "The electricity price in Euro per MWH."
          OEONearestConcept: OEO_00020117
      DispatchSystemCostInEUR: &DAM_O_DispatchSystemCost
        MetaData:
          Description: "The dispatch cost in Euro."
          OEONearestConcept: OEO_00020116
    MetaData:
      Description: "The energy exchange represents the day-ahead energy market with one clearing per time segment (typically hourly clearing). It digests the requested and offered energy from connected Traders, finds a uniform market uniform clearing price, and returns the price and their specific awarded energy to the Traders."
      OEONearestConcept: OEO_00020065 

  DayAheadMarketMultiZone:
    Attributes:
      Clearing: *DAM_G_Clearing
      MarketZone: &DAM_A_MarketZone
        AttributeType: string_set
        Mandatory: false
        List: false
        help: "Identifier specifying the market zone this DayAheadMarket is representing"
        MetaData:
          Description: "Identifier specifying the market zone of the DayAheadMarket"
          OEONearestConcept:
      Transmission: &DAM_G_Transmission
        AttributeType: block
        List: true
        Mandatory: false
        MetaData:
          Description: "Transmission capacities towards connected market zones"
          OEONearestConcept:
        NestedAttributes:
          MarketZone:
            AttributeType: string_set
            List: false
            Mandatory: true
            help: "Connected market zone that can be supplied with additional energy"
            MetaData:
              Description: "Connected Market zone that can be supplied with additional energy"
              OEONearestConcept:
          CapacityInMW:
            AttributeType: time_series
            List: false
            Mandatory: true
            help: "Net transfer capacity of supply from own to connected market zone"
            MetaData:
              Description: "Net transfer capacity of supply from own to connected market zone"
              OEONearestConcept:
      GateClosureInfoOffsetInSeconds: *DAM_A_GateClosureInfoOffset
    Products:
      TransmissionAndBids: &DAM_P_TransmissionAndBids
        MetaData:
          Description: "Transmission capacities and bids from exchange in local market zone."
          OEONearestConcept:
      Awards: *DAM_P_Awards
      GateClosureInfo: *DAM_P_GateClosureInfo
    Outputs:
      TotalAwardedPowerInMW: *DAM_O_TotalAwardedPower
      ElectricityPriceInEURperMWH: *DAM_O_ElectricityPrice
      DispatchSystemCostInEUR: *DAM_O_DispatchSystemCost
      PreCouplingElectricityPriceInEURperMWH:
        MetaData:
          Description: "Electricity price which would occur without any market coupling in EUR/MWh"
          OEONearestConcept:
      PreCouplingTotalAwardedPowerInMW:
        MetaData:
          Description: "Awarded power without any market coupling in MW"
          OEONearestConcept:
      PreCouplingDispatchSystemCostInEUR:
        MetaData:
          Description: "System cost without any market coupling in EUR"
          OEONearestConcept:
      AwardedNetEnergyFromImportInMWH:
        MetaData:
          Description: "Net awarded power from imports in MWh"
          OEONearestConcept:
      AwardedNetEnergyToExportInMWH:
        MetaData:
          Description: "Net awarded energy to export in MWh"
          OEONearestConcept:
    MetaData:
      Description: "The energy exchange performs local market clearing for a single day-ahead energy market in a cluster of coupled market zones."
      OEONearestConcept: OEO_00020069

  MarketCoupling:
    Attributes:
      MinimumDemandOffsetInMWH:
        AttributeType: double
        Mandatory: false
        List: false
        help: "Offset added to the demand shift that ensures a price change at the involved markets."
        MetaData:
          Description: "This offset is added to the demand shift to ensures a price change at the involved markets."
          OEONearestConcept:
    Products:
      MarketCouplingResult:
        MetaData:
          Description: "Result of the coupled market clearing"
          OEONearestConcept:      
    Outputs:
      AvailableTransferCapacityInMWH:
        MetaData:
          Description: "Complex output; the capacity available for transfer between two markets in MWH"
          OEONearestConcept:
      UsedTransferCapacityInMWH:
        MetaData:
          Description: "Complex output; the actual used transfer capacity between two markets in MWH"
          OEONearestConcept:
    MetaData:
      Description: "Couples different markets. It receives merit orders from individual EnergyExchange(s). It computes coupled electricity prices aiming at minimising price differences between markets. Sends individual, coupled prices back to client EnergyExchanges."
      OEONearestConcept: OEO_00020069

  ImportTrader:
    Attributes:
      Imports:
        AttributeType: block
        List: true
        Mandatory: true
        MetaData:
          Description: "List of import timeseries with associated prices."
          OEONearestConcept:
        NestedAttributes:
          AvailableEnergyForImport:
            AttributeType: time_series
            Mandatory: true
            List: false
            help: "Amount of Energy from imports to be offered at energy exchange in MW"
            MetaData:
              Description: "Amount of Energy from imports to be offered at energy exchange in MW"
              OEONearestConcept:
          ImportCostInEURperMWH:
            AttributeType: time_series
            Mandatory: true
            List: false
            help: "Costs at which imports are offered at energy exchange in EUR/MWh"
            MetaData:
              Description: "Costs at which imports are offered at energy exchange in EUR/MWh"
              OEONearestConcept:
    Products: 
      Bids: &DamTrader_P_Bids
        MetaData:
          Description: "Sell or Buy orders to be placed at the associated DayAheadMarket"
          OEONearestConcept:
      BidsForecast: &Trader_P_BidsForecast
        MetaData:
          Description: "A forecast of the own bids to be placed at later times at the associated DayAheadMarket"
          OEONearestConcept:
    Outputs:
      OfferedEnergyInMWH: &DamTrader_O_OfferedEnergy
        MetaData:
          Description: "Energy offered to energy exchange in MWh"
          OEONearestConcept:
      AwardedEnergyInMWH: &DamTrader_O_AwardedEnergy
        MetaData:
          Description: "Energy awarded by energy exchange in MWh"
          OEONearestConcept:
      RequestedEnergyInMWH: &DamTrader_O_RequestedEnergy
        MetaData:
          Description: "Energy requested at energy exchange in MWh"
          OEONearestConcept:
    MetaData:
      Description: "The ImportTrader offers imported energy at the day-ahead-market according to given energy import as supply."
      OEONearestConcept: OEO_00040005

  CarbonMarket:
    Attributes:
      Co2Prices:
        AttributeType: time_series
        Mandatory: false
        List: false
        MetaData:
          Description: "The CO2 price. It is an exogenously defined price time series."
          OEONearestConcept: OEO_00010269
      OperationMode:
        AttributeType: enum
        Mandatory: true
        List: false
        Values:
          FIXED:
            MetaData:
              Description: "CO2 prices are read from file - actual emissions create no feedback on the CO2 price."
              OEONearestConcept:
          DYNAMIC:
            MetaData:
              Description: "CO2 prices are determined based on the sum of CO2 emissions and a CO2 cap read from file."
              OEONearestConcept:
        MetaData:
          Description: "Mode of operation of CarbonMarket."
          OEONearestConcept:
    Products:
      Co2PriceForecast:
        MetaData:
          Description: "Co2 price forecast."
          OEONearestConcept:
      Co2Price:
        MetaData:
          Description: "Co2 price."
          OEONearestConcept: OEO_00010269
      CertificateBill:
        MetaData:
          Description: "Costs for ordered CO2-certificates."
          OEONearestConcept:
    Outputs:
      Co2EmissionsInTons:
        MetaData:
          Description: "Registered CO2 emissions in tons"
          OEONearestConcept:
      Co2PriceInEURperTon:
        MetaData:
          Description: "CO2 price in EUR per ton"
          OEONearestConcept:
    MetaData:
      Description: "The CarbonMarket sells CO2 emission allowances, determines their prices and accounts for total quantity of sold CO2 allowances."
      OEONearestConcept: OEO_00020075

  FuelsMarket:
    Attributes:
      FuelPrices:
        AttributeType: block
        List: true
        Mandatory: true
        MetaData:
          Description: "Price timeseries for different fuels"
          OEONearestConcept:
        NestedAttributes:
          FuelType: &FuelsTrader_A_FuelType
            AttributeType: string_set
            List: false
            Mandatory: true
            MetaData:
              Description: "Type of fuel"
              OEONearestConcept:
          Price:
            AttributeType: time_series
            List: false
            Mandatory: true
            MetaData:
              Description: "Fuel price"
              OEONearestConcept: OEO_00040003
          ConversionFactor:
            AttributeType: double
            List: false
            Mandatory: true
            MetaData:
              Description: "For the associated fuel price time series to €/Thermal_MWh (in case the fuel price is given in another unit). Example: if the fuel price is given in k€/Thermal_MWh, the conversion factor needs to be set to 1000."
              OEONearestConcept:
    Products:
      FuelPriceForecast:
        MetaData:
          Description: "Forecasted value of a fuel price"
          OEONearestConcept:
      FuelPrice:
        MetaData:
          Description: "Fuel price"
          OEONearestConcept: OEO_00040003
      FuelBill:
        MetaData:
          Description: "Sum of costs for purchased fuel"
          OEONearestConcept: OEO_00040003
    Outputs: []
    MetaData:
      Description: "FuelsMarket determines market prices for power plant fuels. These may be conventional fuels or others (e.g. Biogas). So far, FuelsMarket does not apply any market mechanisms to create fuel prices, but provides fuel price data from configured TimeSeries."
      OEONearestConcept: OEO_00020060
  
  SupportPolicy:
    Attributes:
      SetSupportData:
        AttributeType: block
        Mandatory: true
        List: true
        NestedAttributes:
          PolicySet:
            AttributeType: string_set
            Mandatory: true
            List: false
            MetaData:
              Description: "Sets for energy-carrier-specific remuneration"
              OEONearestConcept:
          FIT:
            AttributeType: block
            Mandatory: false
            List: false
            NestedAttributes:
              TsFit:
                AttributeType: time_series
                Mandatory: true
                List: false
                MetaData:
                  Description: "A feed-in-tariff (FIT) timeseries."
                  OEONearestConcept: OEO_00020108
            MetaData:
              Description: "A feed-in-tariff (FIT)."
              OEONearestConcept: OEO_00020108
          MPVAR:
            AttributeType: block
            Mandatory: false
            List: false
            NestedAttributes:
              Lcoe:
                AttributeType: time_series
                Mandatory: true
                List: false
                MetaData:
                  Description: "A group for a TechnologySet holding the specific MPVAR information."
                  OEONearestConcept: OEO_00020127
            MetaData:
              Description:
              OEONearestConcept: OEO_00020109
          MPFIX:
            AttributeType: block
            Mandatory: false
            List: false
            NestedAttributes:
              Premium:
                AttributeType: time_series
                Mandatory: true
                List: false
                MetaData:
                  Description: "A group for a TechnologySet holding the specific MPFIX information."
                  OEONearestConcept: OEO_00020109
            MetaData:
              Description:
              OEONearestConcept:    
          CFD:
            AttributeType: block
            Mandatory: false
            List: false
            NestedAttributes:
              Lcoe:
                AttributeType: time_series
                Mandatory: true
                List: false
                MetaData:
                  Description: "A TimeSeries with the Lcoe used as the value to be applied in a variable ex post market premium scheme given in EUR/MWh."
                  OEONearestConcept:
            MetaData:
              Description: "A group for a TechnologySet holding the specific CFD information."
              OEONearestConcept:
          CP:
            AttributeType: block
            Mandatory: false
            List: false
            NestedAttributes:
              Premium:
                AttributeType: time_series
                Mandatory: true
                List: false
                MetaData:
                  Description: "A TimeSeries with the Premium used as the value of the fixed market premium in a fixed market premium scheme given in EUR/MWh."
                  OEONearestConcept:
            MetaData:
              Description: "A group for a TechnologySet holding the specific CP information."
              OEONearestConcept:
          FINANCIAL_CFD:
            AttributeType: block
            Mandatory: false
            List: false
            NestedAttributes:
              Premium:
                AttributeType: time_series
                Mandatory: true
                List: false
              ReferenceYieldProfile:
                AttributeType: time_series
                Mandatory: true
                List: false
                help: "Yield profile of the reference plant to calculate payback obligation from its market revenues"
                MetaData:
                  Description: "A TimeSeries with the Premium used as yield profile of the reference plant to calculate payback obligation from its market revenues given in EUR/MWh."
                  OEONearestConcept:
    Products:
      SupportInfo:
        MetaData:
          Description: "Info on the support scheme to be applied to a set of plants."
          OEONearestConcept:
      SupportPayout:
        MetaData:
          Description: "Actual pay-out of the support."
          OEONearestConcept:
      MarketValueCalculation:
        MetaData:
          Description: "Trigger for market value calculation - not send to anyone."
          OEONearestConcept:
    Outputs:
      MarketValueInEURperMWH:
        MetaData:
          Description: "Market values per energy carrier and evaluation interval"
          OEONearestConcept:
    MetaData:
      Description: "SupportPolicy administers support payments for renewable generators. Payments are made to an AggregatorTrader who passes them to a RenewablePlantOperator. Current support policies are a feed-in tariff (FIT), a variable market premium (MPVAR), a fixed market premium (MPFIX), contracts for differences (CFD), and a capacity premium (CP)."
      OEONearestConcept: OEO_00140150

  DemandTrader:
    Attributes:
      Loads:
        AttributeType: block
        List: true
        Mandatory: true
        NestedAttributes:
          DemandSeries:
            AttributeType: time_series
            Mandatory: true
            List: false
            MetaData:
              Description: "A time series that contains demand values in each simulated time step."
              OEONearestConcept: OEO_00030034
          ValueOfLostLoad:
            AttributeType: time_series
            Mandatory: true
            List: false
            MetaData:
              Description: "The price at which the demand is offered, i.e. maximum willingness to pay for the assiciated energy."
              OEONearestConcept:
        MetaData:
          Description: "List demand timeseries and their associated value of lost load"
          OEONearestConcept:
    Products: 
      Bids: *DamTrader_P_Bids
      BidsForecast: *Trader_P_BidsForecast
    Outputs:
      OfferedEnergyInMWH: *DamTrader_O_OfferedEnergy
      AwardedEnergyInMWH: *DamTrader_O_AwardedEnergy
      RequestedEnergyInMWH: *DamTrader_O_RequestedEnergy
    MetaData:
      Description: "DemandTrader is a Trader, which is responsible for purchasing the electricity demand at the EnergyExchange."
      OEONearestConcept: OEO_00140140

  ConventionalTrader:
    Attributes:
      minMarkup:
        AttributeType: double
        Mandatory: false
        List: false
        MetaData:
          Description: "Is the lower bound of the interpolation for changes to the marginal costs (default=0)"
          OEONearestConcept: OEO_00020076
      maxMarkup:
        AttributeType: double
        Mandatory: false
        List: false
        MetaData:
          Description: "Is the upper bound of the interpolation for changes to the marginal costs (default=0)"
          OEONearestConcept: OEO_00020076
    Products:
      Bids: *DamTrader_P_Bids
      BidsForecast: *Trader_P_BidsForecast
      Payout: &PowerPlantScheduler_P_Payout
        MetaData:
          Description: "Pay out of the contracted plant or flexibility portfolio operator."
          OEONearestConcept:
      DispatchAssignment: &PowerPlantScheduler_P_DispatchAssignment
        MetaData:
          Description: "The dispatch assignment for the plant / flexibility portfolio operators."
          OEONearestConcept: OEO_00140136
      GateClosureForward: &TraderWithClients_P_GateClosureForward
        MetaData:
          Description: "Forwarded bidding times request from EnergyExchange."
          OEONearestConcept:
      ForecastRequestForward: &TraderWithClients_P_ForecastRequestForward
        MetaData:
          Description: "Forwarded forecasting times request from MarketForecaster."
          OEONearestConcept:
    Outputs:
      OfferedEnergyInMWH: *DamTrader_O_OfferedEnergy
      AwardedEnergyInMWH: *DamTrader_O_AwardedEnergy
      RequestedEnergyInMWH: *DamTrader_O_RequestedEnergy
    MetaData:
      Description: "The ConventionalTrader is a Trader that sells energy from ConventionalPlantOperators at the EnergyExchange. Bids are calculated based on available capacities of its linked power plants, their MarginalCosts and possible mark-ups or mark-downs. Finally, the bids are forwarded to the exchange and the awarded bids get allocated to the associated power plants."
      OEONearestConcept: OEO_00140131

  StorageTrader:
    Attributes:
      Refinancing: &AnnualCostCalculator_G_Refinancing
        AttributeType: block
        Mandatory: false
        List: false
        MetaData:
          Description: "Refinancing specifications"
          OEONearestConcept:
        NestedAttributes:
          InvestmentExpensesInEURperMW:
            AttributeType: double
            Mandatory: false
            List: false
            MetaData:
              Description: "Investment expenses in EUR/MW."
              OEONearestConcept:
          AnnuityFactor:
            AttributeType: double
            Mandatory: false
            List: false
            MetaData:
              Description: "The annuity factor."
              OEONearestConcept:
          AnnualFixedCostsInEURperMW:
            AttributeType: double
            Mandatory: false
            List: false
            MetaData:
              Description: "The annual fixed costs in EUR/MW."
              OEONearestConcept:
      Device:
        AttributeType: block
        Mandatory: true
        List: false
        NestedAttributes:
          EnergyToPowerRatio: &Device_A_EnergyToPowerRatio
            AttributeType: double
            Mandatory: true
            List: false
            MetaData:
              Description: "The duration that a storage device can operate while delivering its rated output."
              OEONearestConcept:
          SelfDischargeRatePerHour: &Device_A_SelfDischargeRatePerHour
            AttributeType: double
            Mandatory: true
            List: false
            MetaData:
              Description: "Measure of the rate at which a battery is discharged per hour."
              OEONearestConcept: 
          ChargingEfficiency: &Device_A_ChargingEfficiency
            AttributeType: double
            Mandatory: true
            List: false
            MetaData:
              Description: "The efficiency with which a storage device charges."
              OEONearestConcept: OEO_00140050
          DischargingEfficiency: &Device_A_DischargingEfficiency
            AttributeType: double
            Mandatory: true
            List: false
            MetaData:
              Description: "The efficiency with which a storage device discharges."
              OEONearestConcept: OEO_00140050
          InitialEnergyLevelInMWH: &Device_A_InitialEnergyLevelInMWH
            AttributeType: double
            Mandatory: true
            List: false
            MetaData:
              Description: "The initial level of charge in MWH."
              OEONearestConcept:
          InstalledPowerInMW: &Device_A_InstalledPowerInMW
            AttributeType: double
            Mandatory: true
            List: false
            MetaData:
              Description: "TimeSeries of total peak production capacity."
              OEONearestConcept:
        MetaData:
          Description: "Technical details of the storage device to administrate."
          OEONearestConcept:
      Strategy:
        AttributeType: block
        Mandatory: true
        List: false
        NestedAttributes:
          StrategistType:
            AttributeType: enum
            Mandatory: true
            List: false
            Values:
              SINGLE_AGENT_MIN_SYSTEM_COST:
                MetaData:
                  Description: "Uses the storage device in order to minimise the total system cost. Full information is used to consider marginal cost of the bids instead of the bidding price itself which maybe distorted with mark-ups and mark-downs."
                  OEONearestConcept:
              DISPATCH_FILE:
                MetaData:
                  Description: "Creates a DispatchSchedule following a given TimeSeries read from input file. It can provide forecasts regarding its behaviour."
                  OEONearestConcept:
              SINGLE_AGENT_MAX_PROFIT:
                MetaData:
                  Description: "Uses the storage device in order to maximise the agent's profit."
                  OEONearestConcept:
              MULTI_AGENT_MEDIAN:
                MetaData:
                  Description: "Creates dispatch schedules based on a price interval and price median. This can be used on multiple storage agents in the same simulation."
                  OEONearestConcept:
              MAX_PROFIT_PRICE_TAKER:
                MetaData:
                  Description: "Creates dispatch schedules aiming to optimize own profits without considering own price impact."
                  OEONearestConcept:
            MetaData:
              Description: "Declares the Strategist to be used for Bid calculation. Possible types are DISPATCH_FILE, SINGLE_AGENT_MIN_SYSTEM_COST, SINGLE_AGENT_MAX_PROFIT and MULTI_AGENT_SIMPLE."
              OEONearestConcept:
          ForecastPeriodInHours: &Strategist_A_ForecastPeriod
            AttributeType: integer
            Mandatory: true
            List: false
            MetaData:
              Description: "Number of hours to the future at which the forecast is available. Must be smaller or equal to that of the MarketForecaster."
              OEONearestConcept:
          ScheduleDurationInHours: &Strategist_A_ScheduleDuration
            AttributeType: integer
            Mandatory: true
            List: false
            MetaData:
              Description: "Number of hours each created schedule is viable - should at least match (better: significantly larger than) E2P ratio of the Device."
              OEONearestConcept: OEO_00030035
          BidToleranceInEURperMWH: &Strategist_A_BidTolerance
            AttributeType: double
            Mandatory: false
            List: false
            MetaData:
              Description: "Tolerance value added or subtracted from each calculated bid in EUR/MWh."
              OEONearestConcept: 
          ForecastUpdateType: &Strategist_A_ForecastUpdateType
            AttributeType: enum
            Mandatory: false
            List: false
            Values:
              ALL:
                MetaData:
                  Description: "Forecasts are requested for all time steps, discarding previously received electricity price forecasts."
                  OEONearestConcept:
              INCREMENTAL:
                MetaData:
                  Description: "Forecasts are only requested for missing time steps, therefore updated incrementally."
                  OEONearestConcept:
            MetaData:
              Description: "Defines the mode of requesting electricity price forecasts (default='INCREMENTAL')"
              OEONearestConcept: 
          SingleAgent:
            AttributeType: block
            Mandatory: false
            List: false
            NestedAttributes:
              ModelledChargingSteps:
                AttributeType: integer
                Mandatory: false
                List: false
                MetaData:
                  Description: "Number of charging steps (per E2P) that is used to discretize the storage's state of charge (SOC)."
                  OEONearestConcept:
          MultiAgent:
            AttributeType: block
            Mandatory: false
            List: false
            NestedAttributes:
              AssessmentFunctionPrefactors:
                AttributeType: double
                Mandatory: false
                List: true
                help: "Prefactors `a`,`b`,`c`, ... of a polynomial `a + bx + cx² + ...`, where `x` is the difference between the hourly price and the price median. Higher prefactors favour (dis-)charge at more extreme prices."
                MetaData:
                  Description: "Prefactors `a`,`b`,`c`, ... of a polynomial `a + bx + cx² + ...`, where `x` is the difference between the hourly price and the price median. Higher prefactors favour (dis-)charge at more extreme prices."
                  OEONearestConcept:
          FixedDispatch:
            AttributeType: block
            Mandatory: false
            List: false
            NestedAttributes:
              Schedule:
                AttributeType: time_series
                Mandatory: false
                List: false
                help: "Change of internal storage energy relative to available charging power. Values should be -1 <= x <= 1."
          DispatchToleranceInMWH:
                AttributeType: double
                Mandatory: false
                List: false
                help: "Accepted tolerance for dispatch deviations in MWh."
                MetaData:
                  Description: "Accepted tolerance for dispatch deviations in MWh."
                  OEONearestConcept:
        MetaData:
          Description: "Group of parameters to describe the dispatch strategy for the storage device."
          OEONearestConcept:
    Products:
      Bids: *DamTrader_P_Bids
      BidsForecast: *Trader_P_BidsForecast
      MeritOrderForecastRequest: &ForecastClient_P_MeritOrderForecastRequest
        MetaData:
          Description: "Requests for merit-order forecasts"
          OEONearestConcept:
      PriceForecastRequest: &ForecastClient_P_PriceForecastRequest
        MetaData:
          Description: "Requests for price-forecasts"
          OEONearestConcept:
      AnnualCostReport: &FlexibilityTrader_P_AnnualCostReport
        MetaData:
          Description: "Report annual costs (not sent to other agents, but calculated within an agent)"
          OEONearestConcept:
    Outputs:
      OfferedEnergyInMWH: *DamTrader_O_OfferedEnergy
      AwardedEnergyInMWH: *DamTrader_O_AwardedEnergy
      RequestedEnergyInMWH: *DamTrader_O_RequestedEnergy    
      FixedCostsInEUR: &FlexibilityTrader_O_FixedCosts
        MetaData:
          Description: "Fixed operation and maintenance costs in EUR"
          OEONearestConcept:      
      InvestmentAnnuityInEUR: &FlexibilityTrader_O_InvestmentAnnuity
        MetaData:
          Description: "Investment annuity in EUR"
          OEONearestConcept:
      VariableCostsInEUR: &FlexibilityTrader_O_VariableCosts
        MetaData:
          Description: "Variable operation and maintenance costs in EUR"
          OEONearestConcept:
      ReceivedMoneyInEUR: &FlexibilityTrader_O_ReceivedMoney
        MetaData:
          Description: "Total received money in EUR"
          OEONearestConcept:
      OfferedChargePriceInEURperMWH:
        MetaData:
          Description: "Offered price for charging in EUR per MWh"
          OEONearestConcept:
      OfferedDischargePriceInEURperMWH:
        MetaData:
          Description: "Offered price for discharging in EUR per MWh"
          OEONearestConcept:
      AwardedChargeEnergyInMWH:
        MetaData:
          Description: "Total amount of charge energy awarded in MWh"
          OEONearestConcept:
      AwardedDischargeEnergyInMWH:
        MetaData:
          Description: "Total amount of discharge energy awarded in MWh"
          OEONearestConcept:
      StoredEnergyInMWH:
        MetaData:
          Description: "Amount of energy in storage in MWh after executing (dis-)charging actions in the current time step"
          OEONearestConcept:
    MetaData:
      Description: "The StorageTrader uses a storage device to trade electricity at the energy exchange. Different dispatch strategies can be used to fulfil different targets, e.g. to maximise profits or to minimise system cost. Depending on its strategy, the StorageTrader might require (or contribute to) forecasts for price or merit order."
      OEONearestConcept: OEO_00040005

  RenewableTrader:
    Attributes:
      ShareOfRevenues:
        AttributeType: double
        Mandatory: true
        List: false
        MetaData:
          Description: "The share of the market revenues the RenewableTrader may keep, must be between 0 and 1."
          OEONearestConcept: OEO_00020128
      ForecastError: &AggregatorTrader_G_ForecastError
        AttributeType: block
        List: false
        Mandatory: false
        MetaData:
          Description: "Group of parameters to specify potential forecast errors."
          OEONearestConcept:
        NestedAttributes:
          Mean:
            AttributeType: double
            Mandatory: false
            List: false
            help: "Relative offset of the power forecasts"
            MetaData:
              Description: "The normalised mean value of a normally distributed error (positive value means an overestimation of feed-in potentials)."
              OEONearestConcept:
          StandardDeviation:
            AttributeType: double
            Mandatory: false
            List: false
            help: "Standard deviation of the relative power forecasting errors"
            MetaData:
              Description: "Standard deviation of the relative power forecasting errors."
              OEONearestConcept:
      MarketValueForecastMethod:
        AttributeType: enum
        List: false
        Mandatory: false
        MetaData:
          Description: "Choose upon the method to forecast the market value of associated energy carriers."
          OEONearestConcept:
        Values: 
          PREVIOUS_MONTH:
            MetaData:
              Description: "Forecast from previous month."
              OEONearestConcept:
          FROM_FILE:
            MetaData:
              Description: "Forecast from file."
              OEONearestConcept:
      MarketValueForecasts:
        AttributeType: block
        List: true
        Mandatory: false
        NestedAttributes:
          EnergyCarrier: &RenewableTrader_A_EnergyCarrier
            AttributeType: enum
            Mandatory: true
            List: false
            MetaData:
              Description: "Energy carrier as used in the context of energy policy (not necessarily a physical energy carrier)."
              OEONearestConcept:
            Values: &SupportPolicy_V_EnergyCarrier
              PV:
                MetaData:
                  Description: "PV"
                  OEONearestConcept:
              WindOn:
                MetaData:
                  Description: "Wind onshore"
                  OEONearestConcept:
              WindOff:
                MetaData:
                  Description: "Wind offshore"
                  OEONearestConcept:
              RunOfRiver:
                MetaData:
                  Description: "Run of river"
                  OEONearestConcept:
              Biogas:
                MetaData:
                  Description: "Biogas"
                  OEONearestConcept:
              Other:
                MetaData:
                  Description: "Other"
                  OEONearestConcept:
          Forecast:
            AttributeType: time_series
            Mandatory: true
            List: false
            MetaData:
              Description: "Forecast timeseries of market value for an associated energy carrier"
              OEONearestConcept:
        MetaData:
          Description: "Group holding market value forecasts for one or multiple energy carriers."
          OEONearestConcept:
    Products:
      Bids: *DamTrader_P_Bids
      BidsForecast: *Trader_P_BidsForecast
      Payout: *PowerPlantScheduler_P_Payout
      DispatchAssignment: *PowerPlantScheduler_P_DispatchAssignment
      GateClosureForward: *TraderWithClients_P_GateClosureForward
      ForecastRequestForward: *TraderWithClients_P_ForecastRequestForward
      SupportInfoRequest: &AggregatorTrader_P_SupportInfoRequest
        MetaData:
          Description: "Request for support information for contracted technology set(s)"
          OEONearestConcept:
      SupportPayoutRequest: &AggregatorTrader_P_SupportPayoutRequest
        MetaData:
          Description: "Request to obtain support payments for contracted technology set(s)"
          OEONearestConcept:
      YieldPotential: &AggregatorTrader_P_YieldPotential
        MetaData:
          Description: "Yield potential of contracted technology set(s)"
          OEONearestConcept:
    Outputs:
      OfferedEnergyInMWH: *DamTrader_O_OfferedEnergy
      AwardedEnergyInMWH: *DamTrader_O_AwardedEnergy
      RequestedEnergyInMWH: *DamTrader_O_RequestedEnergy
      ReceivedSupportInEUR: &AggregatorTrader_O_ReceivedSupport
        MetaData:
          Description: "Overall received support payments from policy agent"
          OEONearestConcept:
      RefundedSupportInEUR: &AggregatorTrader_O_RefundedSupport
        MetaData:
          Description: "Overall support refunded to policy agent (in CFD scheme)"
          OEONearestConcept:
      ReceivedMarketRevenues: &AggregatorTrader_O_ReceivedMarketRevenues
        MetaData:
          Description: "Overall received market revenues from marketing power plants"
          OEONearestConcept:
      TrueGenerationPotentialInMWH: &AggregatorTrader_O_TrueGenerationPotential
        MetaData:
          Description: "Actual electricity generation potential"
          OEONearestConcept:
    MetaData:
      Description: "The RenewableTrader is an AggregatorTrader which markets plants eligible for support other than FIT. It trades energy of associated power plants at the EnergyExchange. It is kind of a direct marketer which markets generation that is either under a market premium scheme (MPVAR, MPFIX), a capacity premium scheme (CP) a contracts for differences scheme (CFD)."
      OEONearestConcept: OEO_00040005

  NoSupportTrader:
    Attributes:
      ShareOfRevenues:
        AttributeType: double
        Mandatory: true
        List: false
        MetaData:
          Description: "The share of the market revenues, the RenewableTrader may keep, must be between 0 and 1."
          OEONearestConcept: OEO_00020128
      ForecastError: *AggregatorTrader_G_ForecastError
    Products:
      Bids: *DamTrader_P_Bids
      BidsForecast: *Trader_P_BidsForecast
      Payout: *PowerPlantScheduler_P_Payout
      DispatchAssignment: *PowerPlantScheduler_P_DispatchAssignment
      GateClosureForward: *TraderWithClients_P_GateClosureForward
      ForecastRequestForward: *TraderWithClients_P_ForecastRequestForward
      SupportInfoRequest: *AggregatorTrader_P_SupportInfoRequest
      SupportPayoutRequest: *AggregatorTrader_P_SupportPayoutRequest
      YieldPotential: *AggregatorTrader_P_YieldPotential
    Outputs:
      OfferedEnergyInMWH: *DamTrader_O_OfferedEnergy
      AwardedEnergyInMWH: *DamTrader_O_AwardedEnergy
      RequestedEnergyInMWH: *DamTrader_O_RequestedEnergy
      ReceivedSupportInEUR: *AggregatorTrader_O_ReceivedSupport
      RefundedSupportInEUR: *AggregatorTrader_O_RefundedSupport
      ReceivedMarketRevenues: *AggregatorTrader_O_ReceivedMarketRevenues
      TrueGenerationPotentialInMWH: *AggregatorTrader_O_TrueGenerationPotential
    MetaData:
      Description: "The NoSupportTrader is an AggregatorTrader to market renewable generation that doesn't receive any support payments. It trades energy of associated power plants at the EnergyExchange."
      OEONearestConcept: OEO_00040005

  SystemOperatorTrader:
    Attributes:
      ForecastError: *AggregatorTrader_G_ForecastError
    Products:
      Bids: *DamTrader_P_Bids
      BidsForecast: *Trader_P_BidsForecast
      Payout: *PowerPlantScheduler_P_Payout
      DispatchAssignment: *PowerPlantScheduler_P_DispatchAssignment
      GateClosureForward: *TraderWithClients_P_GateClosureForward
      ForecastRequestForward: *TraderWithClients_P_ForecastRequestForward
      SupportInfoRequest: *AggregatorTrader_P_SupportInfoRequest
      SupportPayoutRequest: *AggregatorTrader_P_SupportPayoutRequest
      YieldPotential: *AggregatorTrader_P_YieldPotential    
    Outputs:
      OfferedEnergyInMWH: *DamTrader_O_OfferedEnergy
      AwardedEnergyInMWH: *DamTrader_O_AwardedEnergy
      RequestedEnergyInMWH: *DamTrader_O_RequestedEnergy
      ReceivedSupportInEUR: *AggregatorTrader_O_ReceivedSupport
      RefundedSupportInEUR: *AggregatorTrader_O_RefundedSupport
      ReceivedMarketRevenues: *AggregatorTrader_O_ReceivedMarketRevenues
      TrueGenerationPotentialInMWH: *AggregatorTrader_O_TrueGenerationPotential
    MetaData:
      Description: "The SystemOperatorTrader is an AggregatorTrader who trades renewable energy eligible for a FIT support scheme. It trades energy of associated power plants at the EnergyExchange."
      OEONearestConcept: OEO_00040005
 
  MeritOrderForecaster:
    Attributes:
      Clearing: *DAM_G_Clearing
      ForecastPeriodInHours: &MarketForecaster_A_ForecastPeriod
        AttributeType: integer
        Mandatory: true
        List: false
        MetaData:
          Description: "The number of hours for which a forecast is produced."
          OEONearestConcept: OEO_00030035
    Products:
      ForecastRequest: &MarketForecaster_P_ForecastRequest
        MetaData:
          Description: "A request for a (perfect foresight) bid prognosis."
          OEONearestConcept:
      MeritOrderForecast:
        MetaData:
          Description: "Perfect foresight merit-order forecast for a specific hour"
          OEONearestConcept:
    Outputs:
      AwardedEnergyForecastInMWH: &MarketForecaster_O_AwardedEnergyForecast
        MetaData:
          Description: "Forecasted total awarded energy in MWh"
          OEONearestConcept:
      ElectricityPriceForecastInEURperMWH: &MarketForecaster_O_ElectricityPriceForecast
        MetaData:
          Description: "Forecasted electricity price in EUR per MWh"
          OEONearestConcept:
    MetaData:
      Description: "A type of MarketForecaster. Provides perfect foresight day-ahead merit-order forecasts to other agents. To have meaningful forecasts, all agents need to actually bid at Exchange with their intended bids given earlier to the Forecaster."
      OEONearestConcept: 

  PriceForecaster:
    Attributes:
      Clearing: *DAM_G_Clearing
      ForecastPeriodInHours: *MarketForecaster_A_ForecastPeriod
    Products:
      ForecastRequest: *MarketForecaster_P_ForecastRequest
      PriceForecast:
        MetaData:
          Description: "Perfect foresight price electricity forecast for a specific hour"
          OEONearestConcept:
    Outputs:
      AwardedEnergyForecastInMWH: *MarketForecaster_O_AwardedEnergyForecast
      ElectricityPriceForecastInEURperMWH: *MarketForecaster_O_ElectricityPriceForecast
    MetaData:
      Description: "A type of MarketForecaster. Provides perfect foresight day-ahead price forecasts to other agents. To have meaningful forecasts, all agents need to actually bid at Exchange with their intended bids given earlier to the Forecaster."
      OEONearestConcept: 

  PriceForecasterFile:
    Attributes:
      PriceForecastsInEURperMWH:
        AttributeType: time_series
        Mandatory: true
        List: false
        help: "Time series of price forecasts"
        MetaData:
          Description: "A predetermined price forecast timeseries"
          OEONearestConcept:        
    Products:
      PriceForecast:
        MetaData:
          Description: "Price forecasts based on an external simulation input - could be correct or totally wrong."
          OEONearestConcept:
    MetaData:
      Description: "A type of Forecaster for the day-ahead electricity market. It provides electricity price forecasts to connected agents. These price forecasts are predetermined before the simulation begins, therefore exogenously defined, making them static in nature."
      OEONearestConcept:

  PriceForecasterApi:
    Attributes:
      Clearing: *DAM_G_Clearing
      ForecastPeriodInHours: *MarketForecaster_A_ForecastPeriod
      ServiceURL:
        AttributeType: string
        Mandatory: true
        List: false
        help: "URL to amiris-priceforecast api"
        MetaData:
          Description: "URL connection to an external API providing forecasts"
          OEONearestConcept:  
      LookBackWindowInHours:
        AttributeType: integer
        Mandatory: true
        List: false
        help: "Number of TimeSteps for look back"
        MetaData:
          Description: "Number of TimeSteps the external forecasting model can look back into the past in order to create the forecasts"
          OEONearestConcept:   
      ForecastWindowExtensionInHours:
        AttributeType: integer
        Mandatory: true
        List: false
        help: "Number of TimeSteps additional to forecast horizon to be requested from API"
        MetaData:
          Description: "In order to reduce expensive calls of the external API model, additional number of TimeSteps are requested to forecasted"
          OEONearestConcept:         
      ForecastErrorToleranceInEURperMWH:
        AttributeType: double
        Mandatory: true
        List: false
        help: "Max accepted deviation between forecasted and realized electricity prices; if violated a new price forecast request is sent"
        MetaData:
          Description: "Tolerance for deviation between forecasted and realized electricity prices. Small tolerances may result in more API calls"
          OEONearestConcept:
      ResidualLoadInMWh:
        AttributeType: time_series
        Mandatory: false
        List: false
        MetaData:
          Description: "Specific load time series derived from total electricity demand minus all renewable energy supply"
          OEONearestConcept:
    Products:
      PriceForecast:
        MetaData:
          Description: "Price forecasts based on an external model."
          OEONearestConcept:
    Outputs:
      ElectricityPriceForecastInEURperMWH: *MarketForecaster_O_ElectricityPriceForecast 
      ElectricityPriceForecastVarianceInEURperMWH:
        MetaData:
          Description: "Variance of forecasted electricity price in EUR per MWh"
          OEONearestConcept:
    MetaData:
      Description: "A type of Forecaster for the day-ahead electricity market. It provides electricity price forecasts to connected agents. These price forecasts are calculated by an external forecasting model using URLModelSerive."
      OEONearestConcept:

  ConventionalPlantOperator:
    Attributes:
      Refinancing: &PPO_G_Refinancing
        AttributeType: block
        Mandatory: false
        List: false
        MetaData:
          Description: "Refinancing specifications"
          OEONearestConcept:
        NestedAttributes:
          InvestmentExpensesInEURperMW:
            AttributeType: double
            Mandatory: false
            List: false
            MetaData:
              Description: "Investment expenses in EUR/MW."
              OEONearestConcept:
          AnnuityFactor:
            AttributeType: double
            Mandatory: false
            List: false
            MetaData:
              Description: "The annuity factor."
              OEONearestConcept:
          AnnualFixedCostsInEURperMW:
            AttributeType: double
            Mandatory: false
            List: false
            MetaData:
              Description: "The annual fixed costs in EUR/MW."
              OEONearestConcept:
    Products:
      MarginalCost: &PPO_P_MarginalCost
        MetaData:
          Description: "The marginal cost(s) of the power plant(s)"
          OEONearestConcept: OEO_00040008
      MarginalCostForecast: &PPO_P_MarginalCostForecast
        MetaData:
          Description: "A forecast for the marginal cost(s) of the power plant(s)"
          OEONearestConcept:
      AnnualCostReport: &PPO_P_AnnualCostReport
        MetaData:
          Description: "The annual cost report."
          OEONearestConcept:
      FuelPriceForecastRequest: &FuelsTrader_P_FuelPriceForecastRequest
        MetaData:
          Description: "Request for a price forecast at a given time and for a given fuel."
          OEONearestConcept:
      FuelPriceRequest: &FuelsTrader_P_FuelPriceRequest
        MetaData:
          Description: "Request for fuel price at a given time and for a given fuel."
          OEONearestConcept:
      FuelBid: &FuelsTrader_P_FuelBid
        MetaData:
          Description: "Bid for a specific fuel."
          OEONearestConcept:
      Co2Emissions:
        MetaData:
          Description: "Total actual emissions produced during power generation."
          OEONearestConcept: OEO_00260007      
      Co2PriceForecastRequest:
        MetaData:
          Description: "Request for a CO2 price forecast at a given time"
          OEONearestConcept:
      Co2PriceRequest:
        MetaData:
          Description: "Request for a CO2 price at a given time"
          OEONearestConcept:
    Outputs:
      AwardedEnergyInMWH: &PPO_O_AwardedEnergy
        MetaData:
          Description: "Electricity awarded for production"
          OEONearestConcept:
      OfferedEnergyInMWH: &PPO_O_OfferedEnergy
        MetaData:
          Description: "Electricity offered for production"
          OEONearestConcept:
      ReceivedMoneyInEUR: &PPO_O_ReceivedMoney
        MetaData:
          Description: "Money received"
          OEONearestConcept:
      VariableCostsInEUR: &PPO_O_VariableCosts
        MetaData:
          Description: "Variable operation and maintenance costs"
          OEONearestConcept:
      FixedCostsInEUR: &PPO_O_FixedCosts
        MetaData:
          Description: "Fixed operation and maintenance costs"
          OEONearestConcept:
      InvestmentAnnuityInEUR: &PPO_O_InvestmentAnnuity
        MetaData:
          Description: "Annual share of investment cost"
          OEONearestConcept:
      DispatchedEnergyInMWHperPlant:
        MetaData:
          Description: "Energy production in MWh per time interval and power plant"
          OEONearestConcept:
      VariableCostsInEURperPlant:
        MetaData:
          Description: "Variable operation costs in EUR per time interval and power plant"
          OEONearestConcept:
      ReceivedMoneyInEURperPlant:
        MetaData:
          Description: "Money assigned to each power plant in EUR per time interval"
          OEONearestConcept:
      Co2EmissionsInT:
        MetaData:
          Description: "Total CO2 emissions for all power plants per time interval"
          OEONearestConcept:
      FuelConsumptionInThermalMWH:
        MetaData:
          Description: "Total fuel consumption for all power plants per time interval"
          OEONearestConcept:
    MetaData:
      Description: "The ConventionalPlantOperator is a type of PowerPlantOperator. It holds a Portfolio of conventional power plants and sends MarginalCosts (and their forecasts) to an associated ConventionalTrader."
      OEONearestConcept: OEO_00140130
  VariableRenewableOperator:
    Attributes:
      PolicySet: &RPO_A_Set
        AttributeType: string_set
        Mandatory: false
        List: false
        MetaData:
          Description: "Sets for energy-carrier-specific remuneration"
          OEONearestConcept:      
      EnergyCarrier: &RPO_A_EnergyCarrier
        AttributeType: enum
        Mandatory: true
        List: false
        Values: *SupportPolicy_V_EnergyCarrier
        MetaData:
          Description: "EnergyCarrier used by this plant operator to produce electricity."
          OEONearestConcept:
      SupportInstrument: &RPO_A_SupportInstrument
        AttributeType: enum
        Mandatory: false
        List: false
        Values: &PolicyItem_V_SupportInstrument
          FIT:
            MetaData:
              Description: "A feed-in-tariff (FIT)"
              OEONearestConcept: OEO_00020108
          MPVAR:
            MetaData:
              Description: "A variable market premium (MPVAR); as in the German Renewable Energies Act"
              OEONearestConcept: OEO_00020109
          MPFIX:
            MetaData:
              Description: "A fixed market premium (MPFIX)"
              OEONearestConcept: OEO_00020109
          CFD:
            MetaData:
              Description: "A contracts for differences (CFD) scheme, building on MPVAR"
              OEONearestConcept:
          CP:
            MetaData:
              Description: "A capacity premium (CP) scheme"
              OEONearestConcept:
          FINANCIAL_CFD:
            MetaData:
              Description: "A financial contract for differences (FINANCIAL_CFD) scheme"
              OEONearestConcept:
        MetaData:
          Description: "Specifies support instrument to be used."
          OEONearestConcept:
      InstalledPowerInMW: &RPO_A_InstalledPower
        AttributeType: time_series
        Mandatory: true
        List: false
        MetaData:
          Description: "TimeSeries of total peak production capacity."
          OEONearestConcept:
      OpexVarInEURperMWH: &RPO_A_OpexVar
        AttributeType: time_series
        Mandatory: true
        List: false
        MetaData:
          Description: "TimeSeries of variable cost of operation."
          OEONearestConcept: OEO_00030034
      YieldProfile: &VRPO_A_YieldProfile
        AttributeType: time_series
        Mandatory: true
        List: false
        MetaData:
          Description: "TimeSeries of actual power production; values are relative, where 0 represents no production possibility and 1 resembles possibility to deliver peak power (i.e. all the currently installed power)."
          OEONearestConcept: OEO_00030034
    Products:
      MarginalCost: *PPO_P_MarginalCost
      MarginalCostForecast: *PPO_P_MarginalCostForecast
      AnnualCostReport: *PPO_P_AnnualCostReport
      SetRegistration: &RPO_P_SetRegistration
        MetaData:
          Description: "A registration message to the marketing agent"
          OEONearestConcept:
    Ouputs:
      AwardedEnergyInMWH: *PPO_O_AwardedEnergy
      OfferedEnergyInMWH: *PPO_O_OfferedEnergy
      ReceivedMoneyInEUR: *PPO_O_ReceivedMoney
      VariableCostsInEUR: *PPO_O_VariableCosts
      FixedCostsInEUR: *PPO_O_FixedCosts
      InvestmentAnnuityInEUR: *PPO_O_InvestmentAnnuity
    MetaData:
      Description: "The VariableRenewableOperator is a RenewablePlantOperator for renewable plants with a variable yield profile."
      OEONearestConcept: OEO_00140130

  VariableRenewableOperatorPpa:
    Attributes:
      PolicySet: *RPO_A_Set
      EnergyCarrier: *RPO_A_EnergyCarrier
      SupportInstrument: *RPO_A_SupportInstrument
      InstalledPowerInMW: *RPO_A_InstalledPower
      OpexVarInEURperMWH: *RPO_A_OpexVar
      YieldProfile: *VRPO_A_YieldProfile
      PpaPriceInEURperMWH: &VRPOP_A_PpaPrice
        AttributeType: time_series
        Mandatory: true
        List: false
        MetaData:
          Description: "Price for selling power via a bilateral Power Purchase Agreement"
          OEONearestConcept:
      Refinancing: *PPO_G_Refinancing
    Products:
      MarginalCost: *PPO_P_MarginalCost
      MarginalCostForecast: *PPO_P_MarginalCostForecast
      AnnualCostReport: *PPO_P_AnnualCostReport
      SetRegistration: *RPO_P_SetRegistration
      PpaInformation: &VRPOP_P_PpaInformation
        MetaData:
          Description: "Details about a Power Purchase Agreement (PPA) with this plant operator"
          OEONearestConcept:
      PpaInformationForecast: &VRPOP_P_PpaInformationForecast
        MetaData:
          Description: "Details about a Power Purchase Agreement (PPA) with this plant operator for the future"
          OEONearestConcept:
      PotentialLogging: &VRPOP_P_Ppa_PotentialLogging
        MetaData:
          Description: "Trigger for logging own power plant production potential."
          OEONearestConcept:
    Ouputs:
      AwardedEnergyInMWH: *PPO_O_AwardedEnergy
      OfferedEnergyInMWH: *PPO_O_OfferedEnergy
      ReceivedMoneyInEUR: *PPO_O_ReceivedMoney
      VariableCostsInEUR: *PPO_O_VariableCosts
      FixedCostsInEUR: *PPO_O_FixedCosts
      InvestmentAnnuityInEUR: *PPO_O_InvestmentAnnuity
    MetaData:
      Description: "The VariablePpaContractee is a power plant operating on variable renewable energy sources, fulfilling a single private purchase agreement (PPA) to market its energy"
      OEONearestConcept: OEO_00140130

  Biogas:
    Attributes:
      PolicySet: *RPO_A_Set
      EnergyCarrier: *RPO_A_EnergyCarrier
      InstalledPowerInMW: *RPO_A_InstalledPower
      OpexVarInEURperMWH: *RPO_A_OpexVar
      SupportInstrument: *RPO_A_SupportInstrument
      FullLoadHoursPerYear:
        AttributeType: double
        List: false
        Mandatory: false
        MetaData:
          Description: "Determines scaling factor (by dividing with 8760) applied to output power for all strategies except FROM_FILE."
          OEONearestConcept: OEO_00140144
      OperationMode:
        AttributeType: enum
        List: false
        Mandatory: true
        Values:
          CONTINUOUS:
            MetaData:
              Description: "Biogas offers (the more or less) constant base power output to its associated Trader, e.g. SystemOperatorTrader."
              OEONearestConcept:
          DAY_NIGHT:
            MetaData:
              Description: "The Agent offers 50% of its base power output at night (from 19h to 6h) and 150% at daylight (from 7h to 18h)."
              OEONearestConcept:
          FROM_FILE:
            MetaData:
              Description: "Biogas offers power according to the specified DispatchTimeSeries. This TimeSeries needs to contain values between 0 and 1 reflecting the power output relative to the installed power. Here, the FullLoadHoursPerYear are not applied as a scaling factor."
              OEONearestConcept:
        MetaData:
          Description: "There are 3 OperationModes available for the Biogas agent. Common to most modes is the base power output according to the currently InstalledPowerInMW scaled by FullLoadHoursPerYear / 8760. This scaling factor is not applied in the FROM_FILE mode, however."
          OEONearestConcept:
      DispatchTimeSeries:
        AttributeType: time_series
        List: false
        Mandatory: false
        MetaData:
          Description: "Only used in mode FROM_FILE: determines the available power output by multiplication with InstalledPowerInMW."
          OEONearestConcept: OEO_00030034
      Refinancing: *PPO_G_Refinancing
    Products:
      MarginalCost: *PPO_P_MarginalCost
      MarginalCostForecast: *PPO_P_MarginalCostForecast
      AnnualCostReport: *PPO_P_AnnualCostReport
      SetRegistration: *RPO_P_SetRegistration    
    Outputs:
      AwardedEnergyInMWH: *PPO_O_AwardedEnergy
      OfferedEnergyInMWH: *PPO_O_OfferedEnergy
      ReceivedMoneyInEUR: *PPO_O_ReceivedMoney
      VariableCostsInEUR: *PPO_O_VariableCosts
      FixedCostsInEUR: *PPO_O_FixedCosts
      InvestmentAnnuityInEUR: *PPO_O_InvestmentAnnuity
    MetaData:
      Description: "The Biogas Agent is a renewable RenewablePlantOperator. It burns biogas produced in local bioreactors using combustion engines to generate electricity. The plant is assumed to have either a constant electricity output, or to have flexible electricity generation utilising short-term biogas buffer storages."
      OEONearestConcept: OEO_00140130

  PredefinedPlantBuilder:
    Attributes:
      PortfolioBuildingOffsetInSeconds: &PBM_A_PortfolioBuildingOffset
        AttributeType: long
        Mandatory: true
        List: false
        MetaData:
          Description: "Time offset between contracted delivery time of the portfolio and their actual first activation."
          OEONearestConcept:
      Prototype: &PBM_G_Prototype
        AttributeType: block
        Mandatory: true
        List: false
        NestedAttributes:
          FuelType: *FuelsTrader_A_FuelType
          SpecificCo2EmissionsInTperMWH: &PBM_A_SpecificCo2Emissions
            AttributeType: double
            Mandatory: true
            List: false
            MetaData:
              Description: "Specific CO2-emissions in tons per thermal MWh."
              OEONearestConcept: OEO_00260007
          PlannedAvailability: &PBM_A_PlannedAvailability
            AttributeType: time_series
            Mandatory: true
            List: false
            MetaData:
              Description: "The planned availability of the respective power plant technology, e.g. scheduled downtime of plants."
              OEONearestConcept: OEO_00140126
          UnplannedAvailabilityFactor: &PBM_A_UnplannedAvailabilityFactor
            AttributeType: double
            Mandatory: true
            List: false
            MetaData:
              Description: "The unplanned availability of the respective power plant technology, due to, e.g., technological problems."
              OEONearestConcept: OEO_00140129
          OpexVarInEURperMWH: &PBM_A_OpexVar
            AttributeType: time_series
            Mandatory: true
            List: false
            MetaData:
              Description: "The variable cost of the respective power plant technology."
              OEONearestConcept: OEO_00020145
          CyclingCostInEURperMW: &PBM_A_CyclingCost
            AttributeType: double
            Mandatory: true
            List: false
            MetaData:
              Description: "Additional cycling costs for conventional power plants in Euro per Megawatt, i.e. costs due to plant start up."
              OEONearestConcept:
        MetaData:
          Description: "A prototype for similar powerplants"
          OEONearestConcept:
      Efficiency:
        AttributeType: block
        Mandatory: true
        List: false
        NestedAttributes:
          Minimal:
            AttributeType: time_series
            Mandatory: true
            List: false
            MetaData:
              Description: "The minimum efficiency of the respective power plant technology."
              OEONearestConcept: OEO_00140050
          Maximal:
            AttributeType: time_series
            Mandatory: true
            List: false
            MetaData:
              Description: "The maximal efficiency of the respective power plant technology."
              OEONearestConcept: OEO_00140050
        MetaData:
          Description: "Group of efficiency attributes (minimal, maximal)."
          OEONearestConcept: OEO_00140050
      BlockSizeInMW: 
        AttributeType: double
        Mandatory: true
        List: false
        MetaData:
          Description: "Defines the typical power capacity of a PowerPlant within the Portfolio to generate."
          OEONearestConcept: OEO_00140128
      InstalledPowerInMW:
        AttributeType: time_series
        Mandatory: true
        List: false
        MetaData:
          Description: "Time series of total installed power for the respective plant technology managed by this PredefinedPlantBuilder."
          OEONearestConcept:
      EfficiencyRoundingPrecision:
        AttributeType: integer
        Mandatory: false
        List: false
        MetaData:
          Description: "Optional parameter: if present causes interpolated efficiencies to be rounded to the given number of digits."
          OEONearestConcept:
    Products:
      PowerPlantPortfolio: &PBM_P_PowerPlantPortfolio
        MetaData:
          Description: "The portfolio of technologies of a particular powerplant."
          OEONearestConcept: OEO_00140137
    Outputs: []
    MetaData:
      Description: "A PredefinedPlantBuilder is a PlantBuildingManager that creates Portfolios following given TimeSeries of installed total power and efficiencies for a given power plant technology."
      OEONearestConcept: OEO_00000051

  IndividualPlantBuilder:
    Attributes:
      PortfolioBuildingOffsetInSeconds: *PBM_A_PortfolioBuildingOffset
      Prototype: *PBM_G_Prototype
      Plants:
        AttributeType: block
        Mandatory: true
        List: true
        MetaData:
          Description: "List of power plants in the portfolio"
          OEONearestConcept:
        NestedAttributes:
          Efficiency:
            AttributeType: double
            Mandatory: true
            List: false
            MetaData:
              Description: "The efficiency of the plant in converting fuel to electricity."
              OEONearestConcept:
          NetCapacityInMW:
            AttributeType: double
            Mandatory: true
            List: false
            MetaData:
              Description: "Net electricity production capacity in MW."
              OEONearestConcept:
          ActivationTime:
            AttributeType: TIME_STAMP
            Mandatory: false
            List: false
            MetaData:
              Description: "Time at which the power plants becomes available. No electricity is produced before that time."
              OEONearestConcept:
          DeactivationTime:
            AttributeType: TIME_STAMP
            Mandatory: false
            List: false
            MetaData:
              Description: "Time at which the power plants becomes unavailable. No electricity is produced at that time or later."
              OEONearestConcept:
          Id:
            AttributeType: STRING
            Mandatory: false
            List: false
            MetaData:
              Description: "Identification string for the associated power plant"
              OEONearestConcept:
          Override:
            AttributeType: block
            Mandatory: false
            List: false
            MetaData:
              Description: "Values given here override those specified in the associated portfolio"
              OEONearestConcept:
            NestedAttributes:
              PlannedAvailability:
                AttributeType: time_series
                Mandatory: false
                List: false
                MetaData:
                  Description: "The planned availability of the respective power plant technology, e.g. scheduled downtime of plants."
                  OEONearestConcept: OEO_00140126
              UnplannedAvailabilityFactor:
                AttributeType: double
                Mandatory: false
                List: false
                MetaData:
                  Description: "The unplanned availability of the respective power plant technology, due to, e.g., technological problems."
                  OEONearestConcept: OEO_00140129
              OpexVarInEURperMWH:
                AttributeType: time_series
                Mandatory: false
                List: false
                MetaData:
                  Description: "The variable cost of the respective power plant technology."
                  OEONearestConcept: OEO_00020145
              CyclingCostInEURperMW:
                AttributeType: double
                Mandatory: false
                List: false
                MetaData:
                  Description: "Additional cycling costs for conventional power plants in Euro per Megawatt, i.e. costs due to plant start up."
                  OEONearestConcept:
    Products:
      PowerPlantPortfolio: *PBM_P_PowerPlantPortfolio
    Outputs: []
    MetaData:
      Description: "A power plant builder that creates portfolios from a predefined list of power plants."
      OEONearestConcept:

  ElectrolysisTrader:
    Attributes:
      FuelType: *FuelsTrader_A_FuelType
      Refinancing: *AnnualCostCalculator_G_Refinancing
      Device: &Electrolyzer_G_Device
        AttributeType: block
        Mandatory: true
        List: false
        NestedAttributes:
          PeakConsumptionInMW:
            AttributeType: time_series
            Mandatory: true
            List: false
            MetaData:
              Description: "The peak electricity consumption in MW."
              OEONearestConcept:
          ConversionFactor:
            AttributeType: double
            Mandatory: true
            List: false
            help: "Factor < 1 to convert electric energy to hydrogen's thermal energy equivalent"
            MetaData:
              Description: "Factor < 1 to convert electric energy to hydrogen's thermal energy equivalent."
              OEONearestConcept:
        MetaData:
          Description: "Technical details of the electrolysis device to administrate."
          OEONearestConcept:
      Strategy:
        AttributeType: block
        Mandatory: true
        List: false
        MetaData:
          Description: "Strategy parameters to operate the electrolyser unit"
          OEONearestConcept:
        NestedAttributes:
          StrategistType:
            AttributeType: enum
            Mandatory: true
            List: false
            MetaData:
              Description: "Type of strategist employed to dispatch the electrolyzer unit"
              OEONearestConcept:
            Values: 
              DISPATCH_FILE:
                MetaData:
                  Description: "Creates the dispatch schedule according to a given TimeSeries."
                  OEONearestConcept:
              SINGLE_AGENT_SIMPLE:
                MetaData:
                  Description: "Schedules based on a moving target of hydrogen production totals and electricity prices"
                  OEONearestConcept:
          ForecastPeriodInHours: &ElectrolysisTrader_Strategy_A_ForecastPeriod
            AttributeType: integer
            Mandatory: true
            List: false
            MetaData:
              Description: "Number of hours to the future at which the forecast is available. Must be smaller or equal to that of the MarketForecaster."
              OEONearestConcept:
          ScheduleDurationInHours: &ElectrolysisTrader_Strategy_A_ScheduleDuration
            AttributeType: integer
            Mandatory: true
            List: false
            MetaData:
              Description: "Number of hours each created schedule is viable"
              OEONearestConcept:
          BidToleranceInEURperMWH: &ElectrolysisTrader_Strategy_A_BidTolerance
            AttributeType: double
            Mandatory: false
            List: false
            MetaData:
              Description: "Tolerance value added to each calculated electricity bid in EUR/MWh."
              OEONearestConcept:            
          PriceLimitOverrideInEURperMWH: &ElectrolysisTrader_Strategy_A_PriceLimitOverride
            AttributeType: time_series
            Mandatory: false
            List: false
            MetaData:
              Description: "Overrides electricity price bidding limit otherwise inferred from hydrogen price"
              OEONearestConcept:
          FixedDispatch:
            AttributeType: block
            Mandatory: false
            List: false
            MetaData:
              Description: "Dispatch specifications for the DISPATCH_FILE strategist"
              OEONearestConcept:
            NestedAttributes:
              HourlySchedule:
                AttributeType: time_series
                Mandatory: true
                List: false
                MetaData:
                  Description: "Describes the dispatch of the corresponding electrolyzer; its interpretation also depends on Mode and Target values."
                  OEONearestConcept:
              Mode:
                AttributeType: enum
                Mandatory: true
                List: false
                MetaData:
                  Description: "Dispatch time series interpretation: mode of value interpretation"
                  OEONearestConcept:
                Values: 
                  ABSOLUTE:
                    MetaData:
                      Description: "Schedule time series is interpreted as absolute conversion energy in MWh."
                      OEONearestConcept:
                  RELATIVE:
                    MetaData:
                      Description: "Schedule time series is interpreted as conversion rate relative to peak conversion capacity."
                      OEONearestConcept:
                help: "Whether schedule is absolute or relative to installed converter power"
              Target:
                AttributeType: enum
                Mandatory: true
                List: false
                Values:
                  ELECTRICITY:
                    MetaData:
                      Description: "Time series is interpreted as electricity consumption"
                      OEONearestConcept:
                  HYDROGEN:
                    MetaData:
                      Description: "Time series is interpreted as hydrogen production"
                      OEONearestConcept:
                help: "Whether the schedule represent hydrogen production or electricity consumption"
                MetaData:
                  Description: "Dispatch time series interpretation: associated value"
                  OEONearestConcept:
          Simple:
            AttributeType: block
            Mandatory: false
            List: false
            MetaData:
              Description: "Dispatch specifications for the SINGLE_AGENT_SIMPLE strategist"
              OEONearestConcept:
            NestedAttributes:
              HydrogenProductionTargetInMWH:
                AttributeType: time_series
                Mandatory: true
                List: false
                help: "How much hydrogen to produce per production interval"
                MetaData:
                  Description: "Time series specifying the targeted total hydrogen production within the ProductionTargetIntervalInHours; Important: Always synchronise data points with production target interval (e.g.: production interval X hours → total hydrogen production target specifications every X hours)."
                  OEONearestConcept:
              ProductionTargetIntervalInHours:
                AttributeType: integer
                Mandatory: true
                List: false
                help: "How many hours a production interval spans"
                MetaData:
                  Description: "Time resolution of HydrogenProductionTargetInMWH time series data points; Beware: If this time resolution does not match that of the time series and time series is anything other than a constant → results will be wrong! Attention: Value should not be smaller than forecast period!"
                  OEONearestConcept:
              PriceSensitivityFunction:
                AttributeType: double
                Mandatory: true
                List: true
                help: "Price change per additional load in EUR per MWH per MWH"
                MetaData:
                  Description: "Estimate of how the electricity price rises with increasing the demand at a given price (i.e. price change per demand change over price); given as linear factors of a Polynomial."
                  OEONearestConcept:
              PowerStepInMW:
                AttributeType: double
                Mandatory: true
                List: false
                MetaData:
                  Description: "Energy resolution of the algorithm: the smaller, the more steps are required to complete the algorithm."
                  OEONearestConcept:
    Products:
      Bids: *DamTrader_P_Bids
      BidsForecast: *Trader_P_BidsForecast
      PriceForecastRequest: *ForecastClient_P_PriceForecastRequest
      AnnualCostReport: *FlexibilityTrader_P_AnnualCostReport
      FuelPriceForecastRequest: *FuelsTrader_P_FuelPriceForecastRequest
      FuelPriceRequest: *FuelsTrader_P_FuelPriceRequest
      FuelBid: *FuelsTrader_P_FuelBid
    Outputs:
      OfferedEnergyInMWH: *DamTrader_O_OfferedEnergy
      AwardedEnergyInMWH: *DamTrader_O_AwardedEnergy
      RequestedEnergyInMWH: *DamTrader_O_RequestedEnergy    
      FixedCostsInEUR: *FlexibilityTrader_O_FixedCosts
      InvestmentAnnuityInEUR: *FlexibilityTrader_O_InvestmentAnnuity
      VariableCostsInEUR: *FlexibilityTrader_O_VariableCosts
      ReceivedMoneyInEUR: *FlexibilityTrader_O_ReceivedMoney
      ReceivedMoneyForHydrogenInEUR: &ElectrolysisTrader_O_ReceivedMoneyForHydrogen
        MetaData:
          Description: "Total received money for selling hydrogen in EUR"
          OEONearestConcept:
      OfferedElectricityPriceInEURperMWH: &ElectrolysisTrader_O_OfferedElectricityPrice
        MetaData:
          Description: "Offered electricity price in EUR per MWh"
          OEONearestConcept:
      ProducedHydrogenInMWH: &ElectrolysisTrader_O_ProducedHydrogen
        MetaData:
          Description: "Produced amount of hydrogen in thermal MWh"
          OEONearestConcept:
    MetaData:
      Description: "ElectrolysisTrader is a type of FlexibilityTrader that operates an electrolyzer unit to produce hydrogen from electricity."
      OEONearestConcept:

  GreenHydrogenTrader:
    Attributes:
      Device: *Electrolyzer_G_Device
      FuelType: *FuelsTrader_A_FuelType
      Refinancing: *AnnualCostCalculator_G_Refinancing
    Products:
      PpaInformationRequest: &GreenHydrogenProducer_P_PpaInformationRequest
        MetaData:
          Description: "Request for available power and price from a renewable power plant operator contracted via a Power Purchase Agreement"
          OEONearestConcept:
      PpaInformationForecastRequest: &GreenHydrogenProducer_P_PpaInformationForecastRequest
        MetaData:
          Description: "Request for available power and price at a future time from a renewable power plant operator contracted via a Power Purchase Agreement"
          OEONearestConcept:
      AnnualCostReport: *FlexibilityTrader_P_AnnualCostReport
      FuelPriceForecastRequest: *FuelsTrader_P_FuelPriceForecastRequest
      FuelPriceRequest: *FuelsTrader_P_FuelPriceRequest
      FuelBid: *FuelsTrader_P_FuelBid
      Bids: *DamTrader_P_Bids
      BidsForecast: *Trader_P_BidsForecast
      Payout: *PowerPlantScheduler_P_Payout
      DispatchAssignment: *PowerPlantScheduler_P_DispatchAssignment
    Outputs:
      ConsumedElectricityInMWH: &GreenHydrogenProducer_O_ConsumedElectricity
        MetaData:
          Description: "Amount of electricity consumed in this period for operating the electrolysis unit"
          OEONearestConcept:
      ProducedHydrogenInMWH:
        MetaData:
          Description: "Amount of green hydrogen produced in this period using the electrolysis unit"
          OEONearestConcept:
      VariableCostsInEUR:
        MetaData:
          Description: "Variable operation and maintenance costs in EUR"
          OEONearestConcept:
      ReceivedMoneyForHydrogenInEUR:
        MetaData:
          Description: "Total received money for selling hydrogen in EUR"
          OEONearestConcept:
      ReceivedMoneyForElectricityInEUR: &GreenHydrogenProducer_O_ReceivedMoneyForElectricity
        MetaData:
          Description: "Total received money for selling electricity in EUR"
          OEONearestConcept:
      OfferedSurplusEnergyInMWH:
        MetaData:
          Description: "Surplus electricity generation offered to the day-ahead market in MWh"
          OEONearestConcept:        
      OfferedEnergyInMWH: *DamTrader_O_OfferedEnergy
      AwardedEnergyInMWH: *DamTrader_O_AwardedEnergy
    MetaData:
      Description: "A green hydrogen electrolysis operator; It purchases electricity directly from renewable power plants operators."
      OEONearestConcept:

  LoadShiftingTrader:
    Attributes:
      LoadShiftingPortfolio:
        AttributeType: block
        Mandatory: true
        List: false
        MetaData:
          Description: "A portfolio of loads that are eligible for load shifting and whose flexibility is marketed by the respective LoadShiftingTrader"
          OEONearestConcept:
        NestedAttributes:
          InitialEnergyLevelInMWH:
            AttributeType: double
            Mandatory: true
            List: false
            MetaData:
              Description: "The (fictitious) initial level of load shifting portfolio in MWh"
              OEONearestConcept:
          InitialShiftTimeInHours:
            AttributeType: integer
            Mandatory: true
            List: false
            MetaData:
              Description: "The time which the load shifting portfolio has already been shifted for at the start of the simulation in hours"
              OEONearestConcept:
          PowerInMW:
            AttributeType: double
            Mandatory: true
            List: false
            MetaData:
              Description: "Maximum power in MW of load shifting portfolio that can be shifted up or down"
              OEONearestConcept:
          PowerUpAvailability:
            AttributeType: time_series
            Mandatory: true
            List: false
            MetaData:
              Description: "Availability time series for power shifts in upwards direction (increased load), relative to PowerInMW"
              OEONearestConcept:
          PowerDownAvailability:
            AttributeType: time_series
            Mandatory: true
            List: false
            MetaData:
              Description: "Availability time series for power shifts in downwards direction (decreased load), relative to PowerInMW"
              OEONearestConcept:
          EnergyResolutionInMWH:
            AttributeType: double
            Mandatory: true
            List: false
            MetaData:
              Description: "The resolution of discrete energy steps for any strategist other than ShiftProfitMaximiserExternal in MWh"
              OEONearestConcept:
          EnergyLimitUpInMWH:
            AttributeType: double
            Mandatory: true
            List: false
            MetaData:
              Description: "The absolute energy limit for a shift in upwards direction (increased load) in MWh"
              OEONearestConcept:
          EnergyLimitDownInMWH:
            AttributeType: double
            Mandatory: true
            List: false
            MetaData:
              Description: "The absolute energy limit for a shift in downwards direction (decreased load) in MWh"
              OEONearestConcept:
          MaximumShiftTimeInHours:
            AttributeType: integer
            Mandatory: true
            List: false
            MetaData:
              Description: "The maximum allowed time for a load shift in hours, including the initial hour of shifting"
              OEONearestConcept:
          VariableShiftCostsInEURPerMWH:
            AttributeType: time_series
            Mandatory: true
            List: false
            MetaData:
              Description: "The variable costs of a load shift given in EUR per MWh and attributed onto both, upshifts and downshifts"
              OEONearestConcept:
          BaselineLoadTimeSeries:
            AttributeType: time_series
            Mandatory: true
            List: false
            MetaData:
              Description: "The originally planned load consumption before any load shifting given as a time series relative to BaselinePeakLoadInMW"
              OEONearestConcept:
          BaselinePeakLoadInMW:
            AttributeType: double
            Mandatory: true
            List: false
            MetaData:
              Description: "The maximum peak load occurring before load shifting in MW"
              OEONearestConcept:
          Efficiency:
            AttributeType: double
            Mandatory: false
            List: false
            MetaData:
              Description: "The efficiency of load shifting which must be between 0 and 1 (inclusive)"
              OEONearestConcept:
          InterferenceTimeInHours:
            AttributeType: integer
            Mandatory: false
            List: false
            MetaData:
              Description: "The maximum allowed time for an upshift resp. a downshift as part of a shifting process, used only for strategist ShiftProfitMaximiserExternal"
              OEONearestConcept:
          MaximumActivations:
            AttributeType: integer
            Mandatory: false
            List: false
            MetaData:
              Description: "The maximum number of full shift cycles over the course of the planning period (e.g. one year)"
              OEONearestConcept:
      Strategy:
        AttributeType: block
        Mandatory: true
        List: false
        MetaData:
          Description: "Group of parameters to describe the dispatch strategy for the load shifting parameter."
          OEONearestConcept:
        NestedAttributes:
          StrategistType:
            AttributeType: enum
            Mandatory: true
            List: false
            Values:
              SINGLE_AGENT_MAX_PROFIT:
                MetaData:
                  Description: "Seeks to maximise the profit from load shifting"
                  OEONearestConcept:
              SINGLE_AGENT_MIN_SYSTEM_COST:
                MetaData:
                  Description: "Seeks to minimise the cost from load shifting"
                  OEONearestConcept:
              DISPATCH_FILE:
                MetaData:
                  Description: "Creates a DispatchSchedule following a given TimeSeries for an energy pattern and one for a shift time pattern, both read from input file. It can provide forecasts regarding its behaviour."
                  OEONearestConcept:
              SINGLE_AGENT_MAX_PROFIT_TARIFFS:
                MetaData:
                  Description: "Seeks to maximise the profit from load shifting thereby also considering tariff structures in addition to day-ahead electricity prices"
                  OEONearestConcept:
              SINGLE_AGENT_MIN_CONSUMER_COST_EXTERNAL:
                MetaData:
                  Description: "Seeks to minimise the total costs of energy consumption from load shifting thereby also considering tariff structures in addition to day-ahead electricity prices; Calls an external optimization micro-model for load shifting scheduling."
                  OEONearestConcept:
            MetaData:
              Description: "Type of dispatch strategy to be applied for load shifting scheduling"
              OEONearestConcept:
          ForecastPeriodInHours: *Strategist_A_ForecastPeriod
          ScheduleDurationInHours: *Strategist_A_ScheduleDuration
          BidToleranceInEURperMWH: *Strategist_A_BidTolerance
          SingleAgent:
            AttributeType: block
            Mandatory: false
            List: false
            MetaData:
              Description: "Parameters for single agent strategies"
              OEONearestConcept:
            NestedAttributes:
              PurchaseLeviesAndTaxesInEURperMWH:
                AttributeType: double
                Mandatory: false
                List: false
                MetaData:
                  Description: "Taxes and levies for load shifting consumers that are due on a per MWh basis"
                  OEONearestConcept:
          FixedDispatch:
            AttributeType: block
            Mandatory: false
            List: false
            MetaData:
              Description: "Parameters for DISPATCH_FILE strategy"
              OEONearestConcept:
            NestedAttributes:
              EnergySchedule:
                AttributeType: time_series
                Mandatory: false
                List: false
                MetaData:
                  Description: "Time series of energy to be shifted, relative to upwards resp. downwards energy limits"
                  OEONearestConcept:
              ShiftTimeSchedule:
                AttributeType: time_series
                Mandatory: false
                List: false
                MetaData:
                  Description: "Time series for evolvement of current shifting time"
                  OEONearestConcept:
          Api:
            AttributeType: block
            Mandatory: false
            List: false
            MetaData:
              Description: "Parameters for SINGLE_AGENT_MIN_ENERGY_COSTS_EXTERNAL strategy"
              OEONearestConcept:
            NestedAttributes:
              ServiceUrl:
                AttributeType: string
                Mandatory: true
                List: false
                MetaData:
                  Description: "URL for the model service used"
                  OEONearestConcept:
              UseAnnualLimit:
                AttributeType: integer
                Mandatory: true
                List: false
                MetaData:
                  Description: "Boolean specifying whether to use annual limits"
                  OEONearestConcept:
              Solver:
                AttributeType: enum
                Mandatory: true
                List: false
                MetaData:
                  Description: "Solver to use for solving load shifting scheduling optimization problem"
                  OEONearestConcept:
                Values:
                  gurobi:
                    MetaData:
                      Description: "Gurobi Optimization solver"
                      OEONearestConcept:
                  cplex:
                    MetaData:
                      Description: "IBM's CPLEX solver"
                      OEONearestConcept:
                  cbc:
                    MetaData:
                      Description: "COIN OR's CBC solver"
                      OEONearestConcept:
                  glpk:
                    MetaData:
                      Description: "GNU Linear Programming Kit solver"
                      OEONearestConcept:
              PriceSensitivityEstimate:
                AttributeType: time_series
                Mandatory: true
                List: false
                MetaData:
                  Description: "Estimate for the price sensitivity, i.e. the price change due to increased/decreased load"
                  OEONearestConcept:
      Policy: &EndUserTariff_G_Policy
        AttributeType: block
        Mandatory: false
        List: false
        MetaData:
          Description: "Group of parameters defining tariff policy for an end user flexibility trader"
          OEONearestConcept: OEO_00140150
        NestedAttributes:
          EEGSurchargeInEURPerMWH:
            AttributeType: time_series
            Mandatory: false
            List: false
            MetaData:
              Description: "The EEG levy (levy from German renewable energy act - EEG) in EUR per MWh"
              OEONearestConcept:
          VolumetricNetworkChargeInEURPerMWH:
            AttributeType: time_series
            Mandatory: false
            List: false
            MetaData:
              Description: "Volumetric network charges, i.e. charges dependent on consumed energy in EUR per MWh"
              OEONearestConcept:
          ElectricityTaxInEURPerMWH:
            AttributeType: time_series
            Mandatory: false
            List: false
            MetaData:
              Description: "Electricity tax in EUR per MWh"
              OEONearestConcept:
          OtherSurchargesInEURPerMWH:
            AttributeType: time_series
            Mandatory: false
            List: false
            MetaData:
              Description: "Other surcharges, such as CHP levy, § 19 StromNEV levy, concession fee, ... in EUR per MWh"
              OEONearestConcept:
          DynamicTariffComponents:
            AttributeType: block
            List: true
            Mandatory: false
            MetaData:
              Description: "Group of tariff components that are made dynamic, i.e. varying with the model-endogenous day-ahead price"
              OEONearestConcept:
            NestedAttributes:
              ComponentName:
                AttributeType: enum
                Mandatory: true
                List: false
                Values:
                  POWER_PRICE:
                    MetaData:
                      Description: "power price component corresponding to the day-ahead power price"
                      OEONearestConcept:
                  EEG_SURCHARGE:
                    MetaData:
                      Description: "The EEG levy (levy from German renewable energy act - EEG)"
                      OEONearestConcept:
                  VOLUMETRIC_NETWORK_CHARGE:
                    MetaData:
                      Description: "Volumetric network charges, i.e. charges dependent on consumed energy in EUR per MWh"
                      OEONearestConcept:
                  OTHER_COMPONENTS:
                    MetaData:
                      Description: "Other surcharges, such as CHP levy, § 19 StromNEV levy, concession fee, ... "
                      OEONearestConcept:
              Multiplier:
                AttributeType: time_series
                Mandatory: true
                List: false
                MetaData:
                  Description: "Multiplier used for calculating dynamic tariff component from model-endogenous day-ahead price"
                  OEONearestConcept:
              LowerBound:
                AttributeType: double
                Mandatory: false
                List: false
                MetaData:
                  Description: "Lower price bound to cap tariff component at"
                  OEONearestConcept:
              UpperBound:
                AttributeType: double
                Mandatory: false
                List: false
                MetaData:
                  Description: "Upper price bound to cap tariff component at"
                  OEONearestConcept:
          VAT:
            AttributeType: double
            Mandatory: false
            List: false
            MetaData:
              Description: "Value added tax multiplier in per cent"
              OEONearestConcept:
          CapacityBasedNetworkChargesInEURPerMW:
            AttributeType: time_series
            Mandatory: false
            List: false
            MetaData:
              Description: "Network charges based on peak consumption capacity for planning period (year) in EUR per MW"
              OEONearestConcept:
          FixedNetworkChargesInEURPerYear:
            AttributeType: time_series
            Mandatory: false
            List: false
            MetaData:
              Description: "Fixed network charges based on peak consumption capacity for planning period in EUR per MW"
              OEONearestConcept:
      BusinessModel: &EndUserTariff_G_BusinessModel
            AttributeType: block
            Mandatory: false
            List: false
            MetaData:
              Description: "Group of parameters specifying the business model of an aggregator"
              OEONearestConcept:
            NestedAttributes:
              ProfitMarginInEURPerMWH:
                AttributeType: double
                Mandatory: false
                List: false
                MetaData:
                  Description: "Assumed absolute margin of an aggregator providing electricity to its end users"
                  OEONearestConcept:
              AverageMarketPriceInEURPerMWH:
                AttributeType: time_series
                Mandatory: false
                List: false
                MetaData:
                  Description: "The average market price in EUR per MWh to be applied in case of a static tariff"
                  OEONearestConcept:
    Products:
      Bids: *DamTrader_P_Bids
      Payout: *PowerPlantScheduler_P_Payout
      DispatchAssignment: *PowerPlantScheduler_P_DispatchAssignment
      BidsForecast: *Trader_P_BidsForecast
      MeritOrderForecastRequest: *ForecastClient_P_MeritOrderForecastRequest
      PriceForecastRequest: *ForecastClient_P_PriceForecastRequest
      GateClosureForward: *TraderWithClients_P_GateClosureForward
      ForecastRequestForward: *TraderWithClients_P_ForecastRequestForward
    Outputs:
      OfferedUpshiftPowerInMW:
        MetaData:
          Description: "power offered to be shifted in upwards direction (load increase) compared to baseline load consumption"
          OEONearestConcept:
      OfferedDownshiftPowerInMW:
        MetaData:
          Description: "power offered to be shifted in downwards direction (load reduction) compared to baseline load consumption"
          OEONearestConcept:
      OfferedPriceInEURperMWH:
        MetaData:
          Description: "offered bid price to sell / purchase power at"
          OEONearestConcept:
      AwardedUpshiftPowerInMW:
        MetaData:
          Description: "power awarded to be shifted in upwards direction (load increase) compared to baseline load consumption"
          OEONearestConcept:
      AwardedDownshiftPowerInMW:
        MetaData:
          Description: "power awarded to be shifted in downwards direction (load reduction) compared to baseline load consumption"
          OEONearestConcept:
      NetAwardedPowerInMW:
        MetaData:
          Description: "net power awarded to be shifted compared to baseline load consumption"
          OEONearestConcept:
      StoredMWH:
        MetaData:
          Description: "(fictitious) load shifting energy storage level"
          OEONearestConcept:
      CurrentShiftTimeInH:
        MetaData:
          Description: "number of consecutive hours for which the load shifting portfolio has already been shifted into one direction (upwards or downwards), i.e. for which the (fictitious) load shifting energy storage level is already unbalanced"
          OEONearestConcept:
      RevenuesInEUR:
        MetaData:
          Description: "revenues from marketing power in the course of a downshift (load decrease)"
          OEONearestConcept:
      CostsInEUR:
        MetaData:
          Description: "total costs for load shifting comprising costs for purchasing power in the course of an upshift (load increase) as well as variable costs for load shifting"
          OEONearestConcept:
      VariableShiftingCostsInEUR:
        MetaData:
          Description: "variable costs for load shifting"
          OEONearestConcept:
      ProfitInEUR:
        MetaData:
          Description: "revenues minus all variable costs"
          OEONearestConcept:
      VariableShiftingCostsFromOptimiserInEUR:
        MetaData:
          Description: "variable costs for load shifting from optimization micro-model, called for strategist SINGLE_AGENT_MIN_CONSUMER_COSTS_EXTERNAL"
          OEONearestConcept:
    MetaData:
      Description: "An aggregator marketing a portfolio of flexibile loads that are eligible for load shifting; It can apply different strategies for dispatch scheduling."
      OEONearestConcept:

  GreenHydrogenTraderMonthly:
    Attributes:
      FuelType: *FuelsTrader_A_FuelType
      Refinancing: *AnnualCostCalculator_G_Refinancing
      Device: *Electrolyzer_G_Device
      Strategy:
        AttributeType: block
        Mandatory: true
        List: false
        MetaData:
          Description: "Strategy parameters to operate the electrolyser unit"
          OEONearestConcept:
        NestedAttributes:
          StrategistType:
            AttributeType: enum
            Mandatory: true
            List: false
            MetaData:
              Description: "Type of strategist employed to dispatch the electrolyzer unit"
              OEONearestConcept:
            Values: 
              GREEN_HYDROGEN_MONTHLY:
                MetaData:
                  Description: "Creates the dispatch schedule thereby ensuring monthly equivalence between the electrolysis demand and the associated renewable generation."
                  OEONearestConcept:
          ForecastPeriodInHours: *ElectrolysisTrader_Strategy_A_ForecastPeriod
          ScheduleDurationInHours: *ElectrolysisTrader_Strategy_A_ScheduleDuration
          BidToleranceInEURperMWH: *ElectrolysisTrader_Strategy_A_BidTolerance        
          PriceLimitOverrideInEURperMWH: *ElectrolysisTrader_Strategy_A_PriceLimitOverride
    Products:
      PpaInformationRequest: *GreenHydrogenProducer_P_PpaInformationRequest
      PpaInformationForecastRequest: *GreenHydrogenProducer_P_PpaInformationForecastRequest
      Bids: *DamTrader_P_Bids
      BidsForecast: *Trader_P_BidsForecast
      PriceForecastRequest: *ForecastClient_P_PriceForecastRequest
      AnnualCostReport: *FlexibilityTrader_P_AnnualCostReport
      FuelPriceForecastRequest: *FuelsTrader_P_FuelPriceForecastRequest
      FuelPriceRequest: *FuelsTrader_P_FuelPriceRequest
      FuelBid: *FuelsTrader_P_FuelBid
      Payout: *PowerPlantScheduler_P_Payout
      DispatchAssignment: *PowerPlantScheduler_P_DispatchAssignment
      MonthlyReset:
        MetaData:
          Description: "Request for reset of monthly schedule"
          OEONearestConcept:
    Outputs:
      OfferedEnergyInMWH: *DamTrader_O_OfferedEnergy
      AwardedEnergyInMWH: *DamTrader_O_AwardedEnergy
      RequestedEnergyInMWH: *DamTrader_O_RequestedEnergy    
      FixedCostsInEUR: *FlexibilityTrader_O_FixedCosts
      InvestmentAnnuityInEUR: *FlexibilityTrader_O_InvestmentAnnuity
      VariableCostsInEUR: *FlexibilityTrader_O_VariableCosts
      ReceivedMoneyInEUR: *FlexibilityTrader_O_ReceivedMoney
      OfferedEnergyPriceInEURperMWH: *ElectrolysisTrader_O_OfferedElectricityPrice
      ProducedHydrogenInMWH: *ElectrolysisTrader_O_ProducedHydrogen   
      ConsumedElectricityInMWH: *GreenHydrogenProducer_O_ConsumedElectricity
      ReceivedMoneyForHydrogenInEUR: *ElectrolysisTrader_O_ReceivedMoneyForHydrogen
      ReceivedMoneyForElectricityInEUR: *GreenHydrogenProducer_O_ReceivedMoneyForElectricity      
    MetaData:
      Description: "GreenHydrogenTraderMonthly is a type of ElectrolysisTrader that operates an electrolyzer unit to produce hydrogen from green electricity purchased via a PPA ensuring monthly equivalence."
      OEONearestConcept:

  HeatPumpTrader:
    Attributes:
      StrategyBasic:
        AttributeType: block
        Mandatory: true
        List: false
        MetaData:
          Description: "Group of parameters defining basics of the heat pump dispatch strategy."
          OEONearestConcept:
        NestedAttributes:
          ForecastPeriodInHours: *Strategist_A_ForecastPeriod
          ScheduleDurationInHours: *Strategist_A_ScheduleDuration
          BidToleranceInEURperMWH: *Strategist_A_BidTolerance
      HeatPump:
        AttributeType: block
        Mandatory: false
        List: false
        MetaData:
          Description: "Group of parameters defining the properties of heat pumps."
          OEONearestConcept:
        NestedAttributes:
          MinElectricHeatPumpPowerInKW:
            AttributeType: double
            Mandatory: true
            List: false
            MetaData:
              Description: "Rated power at the design ambient temperature (typically -14 Celsius for air/water heat pumps)."
              OEONearestConcept: OEO_00010157
          MaxElectricHeatPumpPowerInKW:
            AttributeType: double
            Mandatory: true
            List: false
            MetaData:
              Description: "Rated power at the upper ambient temperature for heat pump specification (typically +10 Celsius for air/water heat pumps) in kW."
              OEONearestConcept: OEO_00010157
          MinCOP:
            AttributeType: double
            Mandatory: true
            List: false
            MetaData:
              Description: "Coefficient of performance at the design ambient temperature (typically -14 Celsius for air/water heat pumps) in kW."
              OEONearestConcept: OEO_00140051
          MaxCOP:
            AttributeType: double
            Mandatory: true
            List: false
            MetaData:
              Description: "Coefficient of performance at the upper ambient temperature for heat pump specification (typically +10 Celsius for air/water heat pumps)."
              OEONearestConcept: OEO_00140051
          HeatPumpPenetrationFactor:
            AttributeType: double
            Mandatory: true
            List: false
            MetaData:
              Description: "Share of heatDemandProfile that should be covered by heat pumps, in case heatDemandProfile is given."
              OEONearestConcept:
          InstalledUnits:
            AttributeType: time_series
            Mandatory: true
            List: false
            MetaData:
              Description: "Total number of installed heat pumps, in case no heatDemandProfile is given."
              OEONearestConcept:
      Device:
        AttributeType: block
        Mandatory: false
        List: false
        MetaData:
          Description: "Group of parameters defining the thermal storage used for strategist MIN_COST_FILE."
          OEONearestConcept:
        NestedAttributes:
          EnergyToPowerRatio: *Device_A_EnergyToPowerRatio
          SelfDischargeRatePerHour: *Device_A_SelfDischargeRatePerHour
          ChargingEfficiency: *Device_A_ChargingEfficiency
          DischargingEfficiency: *Device_A_DischargingEfficiency
          InitialEnergyLevelInMWH: *Device_A_InitialEnergyLevelInMWH
          InstalledPowerInMW: *Device_A_InstalledPowerInMW
      HeatingInputData:
        AttributeType: block
        Mandatory: true
        List: false
        MetaData:
          Description: "Group of input time series required for the calculation of electricity demand of heat pumps."
          OEONearestConcept:
        NestedAttributes:
          TemperatureProfile:
            AttributeType: time_series
            Mandatory: false
            List: false
            MetaData:
              Description: "Time series of ambient temperature at a specific location in Celsius."
              OEONearestConcept:
          SolarRadiation:
            AttributeType: time_series
            Mandatory: false
            List: false
            MetaData:
              Description: "Time series of total radiation on a vertical southern surface at a specific location in kW/m2."
              OEONearestConcept: OEO_00020038
          HeatDemandProfile:
            AttributeType: time_series
            Mandatory: false
            List: false
            MetaData:
              Description: "Time series of heat demand at an aggregate level (e.g. Germany) in MWh/h."
              OEONearestConcept:
          PvProfile:
            AttributeType: time_series
            Mandatory: false
            List: false
            MetaData:
              Description: "Time series of pv yield at a specific location in kW/kWp."
              OEONearestConcept:
      Strategy:
        AttributeType: block
        Mandatory: true
        List: false
        MetaData:
          Description: "Group of parameters defining the dispatch strategy of heat pumps."
          OEONearestConcept:
        NestedAttributes:
          ModelledChargingSteps:
            AttributeType: integer
            Mandatory: false
            List: false
            MetaData:
              Description: "Number of steps that is used to discretize the building's indoor air temperature."
              OEONearestConcept:
          HeatPumpStrategistType:
            AttributeType: enum
            Mandatory: true
            List: false
            Values:
              MIN_COST_RC:
                MetaData:
                  Description: "Creates a cost-optimal dispatch schedule that satisfies a space heating demand that is endogenously calculated by a ThermalResponse model. Flexibility is provided by varying the indoor temperature of the building."
                  OEONearestConcept:
              INFLEXIBLE_RC:
                MetaData:
                  Description: "Creates an inflexible dispatch schedule that satisfies a space heating demand that is endogenously calculated by a ThermalResponse model. Heat pump operation is only oriented at current space heat demand, not at prices."
                  OEONearestConcept:
              MIN_COST_FILE:
                MetaData:
                  Description: "Creates a cost-optimal dispatch schedule from a given heat demand input time series. Flexibility is provided by a thermal storage."
                  OEONearestConcept:
              INFLEXIBLE_FILE:
                MetaData:
                  Description: "Creates an inflexible dispatch schedule from a given heat demand input time series that is independent of electricity prices."
                  OEONearestConcept:
              EXTERNAL:
                MetaData:
                  Description: "Creates a cost-optimal dispatch schedule according to real-time prices, which is endogenously calculated by a heat pump dispatch model."
                  OEONearestConcept:
              MetaData:
                Description: "Type of strategist employed to dispatch heat pumps Possible types are MIN_COST_RC, INFLEXIBLE_RC, MIN_COST_FILE, INFLEXIBLE_FILE, EXTERNAL."
                OEONearestConcept:
          MinimalRoomTemperatureInC:
            AttributeType: time_series
            Mandatory: true
            List: false
            MetaData:
              Description: "Minimum accepted indoor air temperature during the heating period in Celsius, in case a ThermalResponse model is used for heating demand calculation."
              OEONearestConcept:
          MaximalRoomTemperatureInC:
            AttributeType: time_series
            Mandatory: true
            List: false
            MetaData:
              Description: "Maximum accepted indoor air temperature during the heating period in Celsius, in case a ThermalResponse model is used for heating demand calculation."
              OEONearestConcept:
          MeanRoomTemperatureInC:
            AttributeType: time_series
            Mandatory: false
            List: false
            MetaData:
              Description: "Average accepted indoor air temperature during the heating period in Celsius, in case a ThermalResponse model is used for heating demand calculation."
              OEONearestConcept:
          ApiParameters:
            AttributeType: block
            Mandatory: false
            List: false
            MetaData:
              Description: "Parameters for EXTERNAL strategist."
              OEONearestConcept:
            NestedAttributes:
              ServiceUrl:
                AttributeType: string
                Mandatory: true
                List: false
                MetaData:
                  Description: "URL for the model service used."
                  OEONearestConcept: 
              StaticParameterFolder:
                AttributeType: string
                Mandatory: true
                List: false
                MetaData:
                  Description: "Folder that encapsulates all input data required for the external GAMS heat pump dispatch optimization model."
                  OEONearestConcept:
      Building:
        AttributeType: block
        Mandatory: false
        List: false
        MetaData:
          Description: "Group of parameters defining building thermodynamics for strategists MIN_COST_RC and INFLEXIBLE_RC."
          OEONearestConcept:
        NestedAttributes:
          Ria:
            AttributeType: double
            Mandatory: true
            List: false
            MetaData:
              Description: "Thermal resistance between the building interior and the ambient in Celsius/kW."
              OEONearestConcept:
          Ci:
            AttributeType: double
            Mandatory: true
            List: false
            MetaData:
              Description: "Capacitance of the interior of the building in kWh/Celsius."
              OEONearestConcept:
          Ai:
            AttributeType: double
            Mandatory: true
            List: false
            MetaData:
              Description: "Effective window area for absorption of solar gains on internal air in the building in m2."
              OEONearestConcept:
          HeatingLimitTemperatureInC:
            AttributeType: double
            Mandatory: true
            List: false
            MetaData:
              Description: "Ambient temperature above which heating is turned off in Celsius."
              OEONearestConcept:
          InternalHeatGainsInKW:
            AttributeType: double
            Mandatory: true
            List: false
            MetaData:
              Description: "Internal heat gains inside the building in kW."
              OEONearestConcept:
      Policy: *EndUserTariff_G_Policy
      BusinessModel: *EndUserTariff_G_BusinessModel
    Products:
      Bids: *DamTrader_P_Bids
      MeritOrderForecastRequest: *ForecastClient_P_MeritOrderForecastRequest
      PriceForecastRequest: *ForecastClient_P_PriceForecastRequest
    Outputs:
      AwardedEnergyInMWH: *DamTrader_O_AwardedEnergy
      COP:
        MetaData:
          Description: "Coefficient of performance of heat pump."
          OEONearestConcept:
      FinalRoomTemperatureInCelsius:
        MetaData:
          Description: "Indoor air temperature in Celsius."
          OEONearestConcept:
      StoredEnergyInMWH:
        MetaData:
          Description: "Amount of heat stored in MWh."
          OEONearestConcept:
    MetaData:
      Description: "HeatPumpTrader is a type of FlexibilityTrader that aggregates heat pumps in buildings and arranges procurement at the DayAheadMarket. Different strategies can be used to calculate the electricity demand of heat pumps. Heat pumps can be either dispatched according to heat demand or optimised according to spot market price forecasts."
      OEONearestConcept:
      
  GenericFlexibilityTrader:
    Attributes:
      Refinancing: *AnnualCostCalculator_G_Refinancing
      Device:
        AttributeType: block
        Mandatory: true
        List: false
        MetaData:
          Description: "A generic device representing any kind of electrical flexibility, e.g., pumped-hydro storages with inflow, reservoir storages, heat pumps, electric vehicle fleets, or load-shifting portfolios."
        NestedAttributes:
          GrossChargingPowerInMW:
            AttributeType: time_series
            Mandatory: true
            List: false
            MetaData:
              Description: "Gross maximum power for charging in MW drawn from the grid (external power)"
          NetDischargingPowerInMW:
            AttributeType: time_series
            Mandatory: true
            List: false
            MetaData:
              Description: "Net maximum power from discharging provided to grid (external power)"
          ChargingEfficiency:
            AttributeType: time_series
            Mandatory: true
            List: false
            Default: 1.
            MetaData:
              Description: "Ratio between gross discharged energy drawn from the grid to net energy charging the flexibility device."
              OEONearestConcept: OEO_00140050
          DischargingEfficiency:
            AttributeType: time_series
            Mandatory: true
            List: false
            Default: 1.
            MetaData:
              Description: "Ratio between gross discharged energy from flexibility device to net energy fed to the grid."
              OEONearestConcept: OEO_00140050
          EnergyContentUpperLimitInMWH:
            AttributeType: time_series
            Mandatory: true
            List: false
            MetaData:
              Description: "Maximum internal energy content of the flexibility device"
          EnergyContentLowerLimitInMWH:
            AttributeType: time_series
            Mandatory: true
            List: false
            Default: 0.
            MetaData:
              Description: "Minimum internal energy content of the flexibility device"
          SelfDischargeRatePerHour:
            AttributeType: time_series
            Mandatory: true
            List: false
            Default: 0.
            MetaData:
              Description: "Hourly rate of energy loss relative to state of charge at beginning of each time interval; 0 means no self discharge; value between 0 and 1"
          NetInflowPowerInMW:
            AttributeType: time_series
            Mandatory: true
            List: false
            Default: 0.
            MetaData:
              Description: "Net inflow energy into the flexibility device (no charging efficiency applied; positive values are inflows, negative values represent outflows"
          InitialEnergyContentInMWH:
            AttributeType: double
            Mandatory: true
            List: false
            Default: 0.
            MetaData:
              Description: "The internal state of charge in MWH at the beginnig of the simulation"
      Assessment:
        AttributeType: block
        Mandatory: true
        List: false
        MetaData:
          Description: "Configuration on how to assess the value of flexibility device states."
        NestedAttributes:
          Type:
            MetaData:
              Description: "The type of assessment function"
            AttributeType: enum
            Mandatory: true
            List: false
            Values:
              MAX_PROFIT_PRICE_TAKER:
                MetaData:
                  Description: "Maximise profit using an electricity price forecast neglecting any price impact of bids"
              SINGLE_AGENT_MIN_SYSTEM_COST:
                MetaData:
                  Description: "Minimise total system costs using a merit order forecast that takes into account the impact of own bids"
              SINGLE_AGENT_MAX_PROFIT:
                MetaData:
                  Description: "Maximise own profits using a merit order forecast that takes into account the impact of own bids"
      StateDiscretisation:
        AttributeType: block
        Mandatory: true
        List: false
        MetaData:
          Description: "Configuration on how the flexibility device states are discretized in different dimensions, e.g., time, or energy"
        NestedAttributes:
          Type:
            MetaData:
              Description: "The type of state manager to use"
            AttributeType: enum
            Mandatory: true
            List: false
            Values:
              STATE_OF_CHARGE:
                MetaData:
                  Description: "Represent energy states of an electricity storage device"
          PlanningHorizonInHours:
            MetaData:
              Description: "Foresight time length in hours. Must be smaller or equal to that of the contracted Forecaster."
            AttributeType: double
            Mandatory: true
            List: false
          EnergyResolutionInMWH:
            MetaData:
              Description: "Resolution of the energy discretisation; lower values represent a higher resolution and better precision of planning, but come with (quadratically) higher calculation efforts."
            AttributeType: double
            Mandatory: true
            List: false
      Bidding:
        AttributeType: block
        Mandatory: true
        List: false
        MetaData:
          Description: "Configuration on how to create bids from an optimised dispatch schedule"
        NestedAttributes:
          Type:
            MetaData:
              Description: "The type of bid scheduler"
            AttributeType: enum
            Mandatory: true
            List: false
            Values:
              ENSURE_DISPATCH:
                MetaData:
                  Description: "Ensure planned dispatch is fulfilled by bidding at technical price limits"
          SchedulingHorizonInHours:
            MetaData:
              Description: "Number time length each created schedule is viable in hours; should be significantly larger than the flexibilities energy-to-power ratio."
            AttributeType: double
            Mandatory: true
            List: false
    Products:
      ForecastRegistration: &SensitivityForecastClient_P_ForecastRegistration
        MetaData:
          Description: "Registration specifying the type of forecast needed and the client's installed power"
      NetAward: &SensitivityForecastClient_P_NetAward
        MetaData:
          Description: "Report on the client's awarded energy at the local day-ahead market at a previous time"
      SensitivityRequest: &SensitivityForecastClient_P_SensitivityRequest
        MetaData:
          Description: "Request for a sensitivity forecast, specifying a time for which the forecast is required"
      Bids: *DamTrader_P_Bids
    Outputs:
      OfferedEnergyInMWH: *DamTrader_O_OfferedEnergy
      RequestedEnergyInMWH: *DamTrader_O_RequestedEnergy
      AwardedEnergyInMWH: *DamTrader_O_AwardedEnergy
      VariableCostsInEUR:
        MetaData:
          Description: "Variable operation and maintenance costs in EUR"
      ReceivedMoneyInEUR:
        MetaData:
          Description: "Total received money in EUR"
      OfferedChargePriceInEURperMWH:
        MetaData:
          Description: "Offered price for charging in EUR per MWh"
      OfferedDischargePriceInEURperMWH:
        MetaData:
          Description: "Offered price for discharging in EUR per MWh"
      AwardedChargeEnergyInMWH:
        MetaData:
          Description: "Total amount of charge energy awarded in MWh"
      AwardedDischargeEnergyInMWH:
        MetaData:
          Description: "Total amount of discharge energy awarded in MWh"
      StoredEnergyInMWH:
        MetaData:
          Description: "Amount of energy in stored in flexibility device in MWh after executing (dis-)charging actions in the current time step"
      DispatchMultiplier:
        MetaData:
          Description: "Multiplier applied to energy when planning dispatch to account for actions by other (competing) flexibility traders."
    MetaData:
      Description: "Trader that operates a generic flexibility device, e.g., a battery storage, pumped-hydro storage, load shifting, heat pumps..."
  
  SensitivityForecaster:
    Attributes:
      ForecastPeriodInHours: *MarketForecaster_A_ForecastPeriod
      Clearing: *DAM_G_Clearing
      MultiplierEstimation:
        MetaData:
          Description: "Parameters used for the estimation of dispatch multipliers of sensitivity forecast clients"
        AttributeType: block
        Mandatory: false
        List: false
        NestedAttributes:
          IgnoreAwardFactor:
            AttributeType: double
            Mandatory: false
            List: false
            MetaData:
              Description: "Awards with less energy than maximum energy divided by this factor are ignored."
          InitialEstimateWeight:
            AttributeType: integer
            Mandatory: false
            List: false
            MetaData:
              Description: "Weight of the initial estimate."
          DecayInterval:
            AttributeType: integer
            Mandatory: false
            List: false
            MetaData:
              Description: "Interval steps after which a factor weight has reduced to exp(-1)."
    Products:
      SensitivityForecast: &SensitivityForecastProvider_P_SensitivityForecast
        MetaData:
          Description: "Forecast of a market clearing sensitivity; type of sensitivity depends on the registered needs of the client"
      ForecastRequest: *MarketForecaster_P_ForecastRequest
    Outputs:
      AwardedEnergyForecastInMWH: *MarketForecaster_O_AwardedEnergyForecast
      ElectricityPriceForecastInEURperMWH: *MarketForecaster_O_ElectricityPriceForecast
    MetaData:
<<<<<<< HEAD
      Description: "Trader that operates a generic flexibility device, e.g., a battery storage, pumped-hydro storage, load shifting, heat pumps..."

  HouseholdPvTraderExternal:
    Attributes:
      InstalledGenerationPowerInMW:
        AttributeType: double
        Mandatory: true
        List: false
      LoadInMW:
        AttributeType: time_series
        Mandatory: true
        List: false
      GenerationProfile:
        AttributeType: time_series
        Mandatory: true
        List: false
      ServiceUrl:
        AttributeType: string
        Mandatory: true
        List: false
      ModelId:
        AttributeType: string
        Mandatory: false
        List: false
      ForecastPeriodInHours:
        AttributeType: integer
        Mandatory: true
        List: false
      PredictionWindows:
        AttributeType: block
        Mandatory: true
        List: false
        NestedAttributes:
          EnergyGenerationForwardWindow:
            AttributeType: integer
            Mandatory: true
            List: false
          EnergyGenerationBackwardWindow:
            AttributeType: integer
            Mandatory: true
            List: false
          StoredEnergyForwardWindow:
            AttributeType: integer
            Mandatory: true
            List: false
          StoredEnergyBackwardWindow:
            AttributeType: integer
            Mandatory: true
            List: false
          ElectricityConsumptionForwardWindow:
            AttributeType: integer
            Mandatory: true
            List: false
          ElectricityConsumptionBackwardWindow:
            AttributeType: integer
            Mandatory: true
            List: false
          ElectricityPriceForwardWindow:
            AttributeType: integer
            Mandatory: true
            List: false
          ElectricityPriceBackwardWindow:
            AttributeType: integer
            Mandatory: true
            List: false
          GridInteractionBackwardWindow:
            AttributeType: integer
            Mandatory: true
            List: false
      Device: *Physical_Energy_Storage_Device
      Policy:
        AttributeType: block
        Mandatory: true
        List: false
        NestedAttributes:
          EEGSurchargeInEURPerMWH:
            AttributeType: time_series
            Mandatory: false
            List: false
          VolumetricNetworkChargeInEURPerMWH:
            AttributeType: time_series
            Mandatory: false
            List: false
          ElectricityTaxInEURPerMWH:
            AttributeType: time_series
            Mandatory: false
            List: false
          OtherSurchargesInEURPerMWH:
            AttributeType: time_series
            Mandatory: false
            List: false
          DynamicTariffComponents:
            AttributeType: block
            List: true
            Mandatory: false
            NestedAttributes:
              ComponentName:
                AttributeType: enum
                Mandatory: true
                List: false
                Values: [ 'POWER_PRICE', 'EEG_SURCHARGE', 'VOLUMETRIC_NETWORK_CHARGE', 'OTHER_COMPONENTS', 'DUMMY' ]
              Multiplier:
                AttributeType: time_series
                Mandatory: true
                List: false
              LowerBound:
                AttributeType: double
                Mandatory: false
                List: false
              UpperBound:
                AttributeType: double
                Mandatory: false
                List: false
          VAT:
            AttributeType: double
            Mandatory: true
            List: false
          CapacityBasedNetworkChargesInEURPerMW:
            AttributeType: time_series
            Mandatory: true
            List: false
          FixedNetworkChargesInEURPerYear:
            AttributeType: time_series
            Mandatory: true
            List: false
          FeedInTariffScheme:
            AttributeType: enum
            Mandatory: false
            List: false
            vales: ['FIXED', 'TIME_VARYING', 'NONE']
          FitInEURPerMWH:
            AttributeType: double
            Mandatory: false
            List: false
          TimeVaryingFiTMultiplier:
            AttributeType: double
            Mandatory: false
            List: false
      BusinessModel:
        AttributeType: block
        Mandatory: true
        List: false
        NestedAttributes:
          ProfitMarginInEURPerMWH:
            AttributeType: double
            Mandatory: false
            List: false
          AverageMarketPriceInEURPerMWH:
            AttributeType: time_series
            Mandatory: false
            List: false
    Products: ['PriceForecastRequest', 'Bids' ]

  EvTraderExternal:
    Attributes:
      ForecastPeriodInHours:
        AttributeType: integer
        Mandatory: true
        List: false
      ServiceUrl:
        AttributeType: string
        Mandatory: false
        List: false
      ModelId:
        AttributeType: string
        Mandatory: false
        List: false
      AggregatedAvailableChargingPowerInMW:
        AttributeType: time_series
        Mandatory: true
        List: false
      AggregatedElectricConsumptionInMWH:
        AttributeType: time_series
        Mandatory: true
        List: false
      PredictionWindows:
        AttributeType: block
        Mandatory: true
        List: false
        NestedAttributes:
          ElectricityPriceForwardWindow:
            AttributeType: integer
            Mandatory: true
            List: false
          ElectricityPriceBackwardWindow:
            AttributeType: integer
            Mandatory: true
            List: false
          ChargingPowerForwardWindow:
            AttributeType: integer
            Mandatory: true
            List: false
          ChargingPowerBackwardWindow:
            AttributeType: integer
            Mandatory: true
            List: false
          ElectricityConsumptionForwardWindow:
            AttributeType: integer
            Mandatory: true
            List: false
          ElectricityConsumptionBackwardWindow:
            AttributeType: integer
            Mandatory: true
            List: false
          LoadPredictionBackwardWindow:
            AttributeType: integer
            Mandatory: true
            List: false
    Products: ['PriceForecastRequest', 'Bids' ] 
=======
      Description: "Forecaster that provides forcasts for sensitivies of the kind demanded by its clients."
>>>>>>> 02b179e3
<|MERGE_RESOLUTION|>--- conflicted
+++ resolved
@@ -2837,6 +2837,214 @@
           Description: "Multiplier applied to energy when planning dispatch to account for actions by other (competing) flexibility traders."
     MetaData:
       Description: "Trader that operates a generic flexibility device, e.g., a battery storage, pumped-hydro storage, load shifting, heat pumps..."
+
+  HouseholdPvTraderExternal:
+    Attributes:
+      InstalledGenerationPowerInMW:
+        AttributeType: double
+        Mandatory: true
+        List: false
+      LoadInMW:
+        AttributeType: time_series
+        Mandatory: true
+        List: false
+      GenerationProfile:
+        AttributeType: time_series
+        Mandatory: true
+        List: false
+      ServiceUrl:
+        AttributeType: string
+        Mandatory: true
+        List: false
+      ModelId:
+        AttributeType: string
+        Mandatory: false
+        List: false
+      ForecastPeriodInHours:
+        AttributeType: integer
+        Mandatory: true
+        List: false
+      PredictionWindows:
+        AttributeType: block
+        Mandatory: true
+        List: false
+        NestedAttributes:
+          EnergyGenerationForwardWindow:
+            AttributeType: integer
+            Mandatory: true
+            List: false
+          EnergyGenerationBackwardWindow:
+            AttributeType: integer
+            Mandatory: true
+            List: false
+          StoredEnergyForwardWindow:
+            AttributeType: integer
+            Mandatory: true
+            List: false
+          StoredEnergyBackwardWindow:
+            AttributeType: integer
+            Mandatory: true
+            List: false
+          ElectricityConsumptionForwardWindow:
+            AttributeType: integer
+            Mandatory: true
+            List: false
+          ElectricityConsumptionBackwardWindow:
+            AttributeType: integer
+            Mandatory: true
+            List: false
+          ElectricityPriceForwardWindow:
+            AttributeType: integer
+            Mandatory: true
+            List: false
+          ElectricityPriceBackwardWindow:
+            AttributeType: integer
+            Mandatory: true
+            List: false
+          GridInteractionBackwardWindow:
+            AttributeType: integer
+            Mandatory: true
+            List: false
+      Device: *Physical_Energy_Storage_Device
+      Policy:
+        AttributeType: block
+        Mandatory: true
+        List: false
+        NestedAttributes:
+          EEGSurchargeInEURPerMWH:
+            AttributeType: time_series
+            Mandatory: false
+            List: false
+          VolumetricNetworkChargeInEURPerMWH:
+            AttributeType: time_series
+            Mandatory: false
+            List: false
+          ElectricityTaxInEURPerMWH:
+            AttributeType: time_series
+            Mandatory: false
+            List: false
+          OtherSurchargesInEURPerMWH:
+            AttributeType: time_series
+            Mandatory: false
+            List: false
+          DynamicTariffComponents:
+            AttributeType: block
+            List: true
+            Mandatory: false
+            NestedAttributes:
+              ComponentName:
+                AttributeType: enum
+                Mandatory: true
+                List: false
+                Values: [ 'POWER_PRICE', 'EEG_SURCHARGE', 'VOLUMETRIC_NETWORK_CHARGE', 'OTHER_COMPONENTS', 'DUMMY' ]
+              Multiplier:
+                AttributeType: time_series
+                Mandatory: true
+                List: false
+              LowerBound:
+                AttributeType: double
+                Mandatory: false
+                List: false
+              UpperBound:
+                AttributeType: double
+                Mandatory: false
+                List: false
+          VAT:
+            AttributeType: double
+            Mandatory: true
+            List: false
+          CapacityBasedNetworkChargesInEURPerMW:
+            AttributeType: time_series
+            Mandatory: true
+            List: false
+          FixedNetworkChargesInEURPerYear:
+            AttributeType: time_series
+            Mandatory: true
+            List: false
+          FeedInTariffScheme:
+            AttributeType: enum
+            Mandatory: false
+            List: false
+            vales: ['FIXED', 'TIME_VARYING', 'NONE']
+          FitInEURPerMWH:
+            AttributeType: double
+            Mandatory: false
+            List: false
+          TimeVaryingFiTMultiplier:
+            AttributeType: double
+            Mandatory: false
+            List: false
+      BusinessModel:
+        AttributeType: block
+        Mandatory: true
+        List: false
+        NestedAttributes:
+          ProfitMarginInEURPerMWH:
+            AttributeType: double
+            Mandatory: false
+            List: false
+          AverageMarketPriceInEURPerMWH:
+            AttributeType: time_series
+            Mandatory: false
+            List: false
+    Products: ['PriceForecastRequest', 'Bids' ]
+
+  EvTraderExternal:
+    Attributes:
+      ForecastPeriodInHours:
+        AttributeType: integer
+        Mandatory: true
+        List: false
+      ServiceUrl:
+        AttributeType: string
+        Mandatory: false
+        List: false
+      ModelId:
+        AttributeType: string
+        Mandatory: false
+        List: false
+      AggregatedAvailableChargingPowerInMW:
+        AttributeType: time_series
+        Mandatory: true
+        List: false
+      AggregatedElectricConsumptionInMWH:
+        AttributeType: time_series
+        Mandatory: true
+        List: false
+      PredictionWindows:
+        AttributeType: block
+        Mandatory: true
+        List: false
+        NestedAttributes:
+          ElectricityPriceForwardWindow:
+            AttributeType: integer
+            Mandatory: true
+            List: false
+          ElectricityPriceBackwardWindow:
+            AttributeType: integer
+            Mandatory: true
+            List: false
+          ChargingPowerForwardWindow:
+            AttributeType: integer
+            Mandatory: true
+            List: false
+          ChargingPowerBackwardWindow:
+            AttributeType: integer
+            Mandatory: true
+            List: false
+          ElectricityConsumptionForwardWindow:
+            AttributeType: integer
+            Mandatory: true
+            List: false
+          ElectricityConsumptionBackwardWindow:
+            AttributeType: integer
+            Mandatory: true
+            List: false
+          LoadPredictionBackwardWindow:
+            AttributeType: integer
+            Mandatory: true
+            List: false
+    Products: ['PriceForecastRequest', 'Bids' ] 
   
   SensitivityForecaster:
     Attributes:
@@ -2876,216 +3084,4 @@
       AwardedEnergyForecastInMWH: *MarketForecaster_O_AwardedEnergyForecast
       ElectricityPriceForecastInEURperMWH: *MarketForecaster_O_ElectricityPriceForecast
     MetaData:
-<<<<<<< HEAD
-      Description: "Trader that operates a generic flexibility device, e.g., a battery storage, pumped-hydro storage, load shifting, heat pumps..."
-
-  HouseholdPvTraderExternal:
-    Attributes:
-      InstalledGenerationPowerInMW:
-        AttributeType: double
-        Mandatory: true
-        List: false
-      LoadInMW:
-        AttributeType: time_series
-        Mandatory: true
-        List: false
-      GenerationProfile:
-        AttributeType: time_series
-        Mandatory: true
-        List: false
-      ServiceUrl:
-        AttributeType: string
-        Mandatory: true
-        List: false
-      ModelId:
-        AttributeType: string
-        Mandatory: false
-        List: false
-      ForecastPeriodInHours:
-        AttributeType: integer
-        Mandatory: true
-        List: false
-      PredictionWindows:
-        AttributeType: block
-        Mandatory: true
-        List: false
-        NestedAttributes:
-          EnergyGenerationForwardWindow:
-            AttributeType: integer
-            Mandatory: true
-            List: false
-          EnergyGenerationBackwardWindow:
-            AttributeType: integer
-            Mandatory: true
-            List: false
-          StoredEnergyForwardWindow:
-            AttributeType: integer
-            Mandatory: true
-            List: false
-          StoredEnergyBackwardWindow:
-            AttributeType: integer
-            Mandatory: true
-            List: false
-          ElectricityConsumptionForwardWindow:
-            AttributeType: integer
-            Mandatory: true
-            List: false
-          ElectricityConsumptionBackwardWindow:
-            AttributeType: integer
-            Mandatory: true
-            List: false
-          ElectricityPriceForwardWindow:
-            AttributeType: integer
-            Mandatory: true
-            List: false
-          ElectricityPriceBackwardWindow:
-            AttributeType: integer
-            Mandatory: true
-            List: false
-          GridInteractionBackwardWindow:
-            AttributeType: integer
-            Mandatory: true
-            List: false
-      Device: *Physical_Energy_Storage_Device
-      Policy:
-        AttributeType: block
-        Mandatory: true
-        List: false
-        NestedAttributes:
-          EEGSurchargeInEURPerMWH:
-            AttributeType: time_series
-            Mandatory: false
-            List: false
-          VolumetricNetworkChargeInEURPerMWH:
-            AttributeType: time_series
-            Mandatory: false
-            List: false
-          ElectricityTaxInEURPerMWH:
-            AttributeType: time_series
-            Mandatory: false
-            List: false
-          OtherSurchargesInEURPerMWH:
-            AttributeType: time_series
-            Mandatory: false
-            List: false
-          DynamicTariffComponents:
-            AttributeType: block
-            List: true
-            Mandatory: false
-            NestedAttributes:
-              ComponentName:
-                AttributeType: enum
-                Mandatory: true
-                List: false
-                Values: [ 'POWER_PRICE', 'EEG_SURCHARGE', 'VOLUMETRIC_NETWORK_CHARGE', 'OTHER_COMPONENTS', 'DUMMY' ]
-              Multiplier:
-                AttributeType: time_series
-                Mandatory: true
-                List: false
-              LowerBound:
-                AttributeType: double
-                Mandatory: false
-                List: false
-              UpperBound:
-                AttributeType: double
-                Mandatory: false
-                List: false
-          VAT:
-            AttributeType: double
-            Mandatory: true
-            List: false
-          CapacityBasedNetworkChargesInEURPerMW:
-            AttributeType: time_series
-            Mandatory: true
-            List: false
-          FixedNetworkChargesInEURPerYear:
-            AttributeType: time_series
-            Mandatory: true
-            List: false
-          FeedInTariffScheme:
-            AttributeType: enum
-            Mandatory: false
-            List: false
-            vales: ['FIXED', 'TIME_VARYING', 'NONE']
-          FitInEURPerMWH:
-            AttributeType: double
-            Mandatory: false
-            List: false
-          TimeVaryingFiTMultiplier:
-            AttributeType: double
-            Mandatory: false
-            List: false
-      BusinessModel:
-        AttributeType: block
-        Mandatory: true
-        List: false
-        NestedAttributes:
-          ProfitMarginInEURPerMWH:
-            AttributeType: double
-            Mandatory: false
-            List: false
-          AverageMarketPriceInEURPerMWH:
-            AttributeType: time_series
-            Mandatory: false
-            List: false
-    Products: ['PriceForecastRequest', 'Bids' ]
-
-  EvTraderExternal:
-    Attributes:
-      ForecastPeriodInHours:
-        AttributeType: integer
-        Mandatory: true
-        List: false
-      ServiceUrl:
-        AttributeType: string
-        Mandatory: false
-        List: false
-      ModelId:
-        AttributeType: string
-        Mandatory: false
-        List: false
-      AggregatedAvailableChargingPowerInMW:
-        AttributeType: time_series
-        Mandatory: true
-        List: false
-      AggregatedElectricConsumptionInMWH:
-        AttributeType: time_series
-        Mandatory: true
-        List: false
-      PredictionWindows:
-        AttributeType: block
-        Mandatory: true
-        List: false
-        NestedAttributes:
-          ElectricityPriceForwardWindow:
-            AttributeType: integer
-            Mandatory: true
-            List: false
-          ElectricityPriceBackwardWindow:
-            AttributeType: integer
-            Mandatory: true
-            List: false
-          ChargingPowerForwardWindow:
-            AttributeType: integer
-            Mandatory: true
-            List: false
-          ChargingPowerBackwardWindow:
-            AttributeType: integer
-            Mandatory: true
-            List: false
-          ElectricityConsumptionForwardWindow:
-            AttributeType: integer
-            Mandatory: true
-            List: false
-          ElectricityConsumptionBackwardWindow:
-            AttributeType: integer
-            Mandatory: true
-            List: false
-          LoadPredictionBackwardWindow:
-            AttributeType: integer
-            Mandatory: true
-            List: false
-    Products: ['PriceForecastRequest', 'Bids' ] 
-=======
-      Description: "Forecaster that provides forcasts for sensitivies of the kind demanded by its clients."
->>>>>>> 02b179e3
+      Description: "Forecaster that provides forcasts for sensitivies of the kind demanded by its clients."