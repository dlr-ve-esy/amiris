# SPDX-FileCopyrightText: 2024 German Aerospace Center <amiris@dlr.de>
#
# SPDX-License-Identifier: Apache-2.0
AgentTypes:
  DayAheadMarketSingleZone:
    Attributes:
      Clearing:
        AttributeType: block
        List: false
        Mandatory: true
        NestedAttributes:
          DistributionMethod:
            AttributeType: enum
            Mandatory: true
            List: false
            Values: 
              SAME_SHARES:
                MetaData:
                  Description:
                  OEONearestConcept:
              FIRST_COME_FIRST_SERVE:
                MetaData:
                  Description:
                  OEONearestConcept:
              RANDOMIZE:
                MetaData:
                  Description:
                  OEONearestConcept:
          ShortagePriceMethod:
            AttributeType: enum
            Mandatory: false
            List: false
            help: "Defines which price to use in case of shortage events (default: ScarcityPrice)"
            Values: 
              LastSupplyPrice:
                MetaData:
                  Description:
                  OEONearestConcept:
              ValueOfLostLoad:
                MetaData:
                  Description:
                  OEONearestConcept:
      GateClosureInfoOffsetInSeconds:
        AttributeType: integer
        List: false
        Mandatory: true
<<<<<<< HEAD
        MetaData:
          Description: "Time delay between sending out GateClosureInfo and actual market clearing."
          OEONearestConcept:
    Products: 
      Awards:
        MetaData:
          Description: "Awarded energy and price per bidding trader."
          OEONearestConcept: OEO_00140122
      GateClosureInfo:
        MetaData:
          Description: "Information on when the market clearing is performed."
          OEONearestConcept:       
    Outputs:      
      TotalAwardedPowerInMW:
        MetaData:
          Description: "The total amount of power in MW awarded."
          OEONearestConcept: OEO_00140122
      ElectricityPriceInEURperMWH:
        MetaData:
          Description: "The electricity price in Euro per MWH."
          OEONearestConcept: OEO_00020117
      DispatchSystemCostInEUR: 
        MetaData:
          Description: "The dispatch cost in Euro."
          OEONearestConcept: OEO_00020116
    MetaData:
      Description: "The energy exchange represents the day-ahead energy market with one clearing per time segment (typically hourly clearing). It digests the requested and offered energy from connected Traders, finds a uniform market uniform clearing price, and returns the price and their specific awarded energy to the Traders."
      OEONearestConcept: OEO_00020065 
  
=======
    Products: [ 'Awards', 'GateClosureInfo' ]

  DayAheadMarketMultiZone:
    Attributes:
      Clearing:
        AttributeType: block
        List: false
        Mandatory: true
        NestedAttributes:
          DistributionMethod:
            AttributeType: enum
            Mandatory: true
            List: false
            Values: [ 'SAME_SHARES', 'FIRST_COME_FIRST_SERVE', 'RANDOMIZE' ]
          ShortagePriceMethod:
            AttributeType: enum
            Mandatory: false
            List: false
            help: "Defines which price to use in case of shortage events (default: ScarcityPrice)"
            Values: [ 'LastSupplyPrice', 'ValueOfLostLoad' ]
      Region:
        AttributeType: enum
        Mandatory: false
        List: false
        Values: ['DE', 'FR', 'PL', 'AT', 'BE', 'NL', 'NO', 'LU', 'SE', 'DKW', 'DKO', 'CZ', 'CH', 'A', 'B']
        help: "Identifier specifying the region of the DayAheadMarket"
      Transmission:
        AttributeType: block
        List: true
        Mandatory: false
        NestedAttributes:
          Region:
            AttributeType: enum
            List: false
            Mandatory: false
            Values: ['DE', 'FR', 'PL', 'AT', 'BE', 'NL', 'NO', 'LU', 'SE', 'DKW', 'DKO', 'CZ', 'CH', 'A', 'B']
            help: "Region to shift demand to"
          CapacityInMW:
            AttributeType: time_series
            List: false
            Mandatory: false
            help: "Net transfer capacity to shift demand to Region"
      GateClosureInfoOffsetInSeconds:
        AttributeType: integer
        List: false
        Mandatory: true
    Products: [ 'TransmissionAndBids', 'Awards', 'GateClosureInfo' ]

  MarketCoupling:
    Products: [ 'MarketCouplingResult' ]

  ImportTrader:
    Attributes:
      Imports:
        AttributeType: block
        List: true
        Mandatory: true
        NestedAttributes:
          AvailableEnergyForImport:
            AttributeType: time_series
            Mandatory: true
            List: false
            help: "Amount of Energy from imports to be offered at energy exchange in MW"
          ImportCostInEURperMWH:
            AttributeType: double
            Mandatory: true
            List: false
            help: "Costs at which imports are offered at energy exchange in EUR/MWh"
    Products: [ 'Bids', 'Payout', 'DispatchAssignment', 'BidsForecast', 'MeritOrderForecastRequest', 'PriceForecastRequest', 'GateClosureForward', 'ForecastRequestForward' ]

>>>>>>> a3cf5bd9
  CarbonMarket:
    Attributes:
      Co2Prices:
        AttributeType: time_series
        Mandatory: false
        List: false
        MetaData:
          Description: "The CO2 price. It is an exogenously defined price time series."
          OEONearestConcept: OEO_00010269
      OperationMode:
        AttributeType: enum
        Mandatory: true
        List: false
        Values: 
          FIXED:
            MetaData:
              Description: "CO2 prices are read from file - actual emissions create no feedback on the CO2 price."
              OEONearestConcept:
          DYNAMIC:
            MetaData:
              Description: "CO2 prices are determined based on the sum of CO2 emissions and a CO2 cap read from file."
              OEONearestConcept:
        MetaData:
          Description: "Mode of operation of CarbonMarket."
          OEONearestConcept:
    Products:
      Co2PriceForecast:
        MetaData:
          Description: "Co2 price forecast."
          OEONearestConcept:
      Co2Price:
        MetaData:
          Description: "Co2 price."
          OEONearestConcept: OEO_00010269
      CertificateBill:
        MetaData:
          Description: "Costs for ordered CO2-certificates."
          OEONearestConcept:
    MetaData:
      Description: "The CarbonMarket sells CO2 emission allowances, determines their prices and accounts for total quantity of sold CO2 allowances."
      OEONearestConcept: OEO_00020075

  FuelsMarket:
    Attributes:
      FuelPrices:
        AttributeType: block
        List: true
        Mandatory: true
        NestedAttributes:
          FuelType:
            AttributeType: enum
            List: false
            Mandatory: true
            Values: 
              OIL:
                MetaData:
                  Description: "Fuel type oil."
                  OEONearestConcept: OEO_00010316
              HARD_COAL:
                MetaData:
                  Description: "Fuel type hard coal"
                  OEONearestConcept: OEO_00000204
              LIGNITE:
                MetaData:
                  Description: "Fuel type lignite."
                  OEONearestConcept: OEO_00000251
              NUCLEAR:
                MetaData:
                  Description: "Fuel type nuclear."
                  OEONearestConcept: OEO_00000302
              WASTE:
                MetaData:
                  Description: "Fuel type waste."
                  OEONearestConcept: OEO_00000439
              NATURAL_GAS:
                MetaData:
                  Description: "Fuel type natural gas."
                  OEONearestConcept: OEO_00000292
            MetaData:
              Description: "Fuel prices."
              OEONearestConcept: OEO_00040003
          Price:
            AttributeType: time_series
            List: false
            Mandatory: true
            MetaData:
              Description: "Fuel price."
              OEONearestConcept: OEO_00040003
          ConversionFactor:
            AttributeType: double
            List: false
            Mandatory: true
            MetaData:
              Description: "For the associated fuel price time series to €/Thermal_MWh (in case the fuel price is given in another unit). Example: if the fuel price is given in k€/Thermal_MWh, the conversion factor needs to be set to 1000."
              OEONearestConcept:
    Products:
      FuelPriceForecast:
        MetaData:
          Description: "Forecasted value of a fuel price."
          OEONearestConcept:
      FuelPrice:
        MetaData:
          Description: "Fuel price."
          OEONearestConcept: OEO_00040003
      FuelsBill:
        MetaData:
          Description: "Sum of costs for purchased fuel."
          OEONearestConcept: OEO_00040003
    MetaData:
      Description: "FuelsMarket determines market prices for power plant fuels. These may be conventional fuels or others (e.g. Biogas). So far, FuelsMarket does not apply any market mechanisms to create fuel prices, but provides fuel price data from configured TimeSeries."
      OEONearestConcept: OEO_00020060
  
  SupportPolicy:
    Attributes:
      SetSupportData:
        AttributeType: block
        Mandatory: true
        List: true
        NestedAttributes:
          Set:
            AttributeType: enum
            Mandatory: true
            List: false
            Values:
              PVRooftop:
                MetaData:
                  Description: 
                  OEONearestConcept:
              WindOn:
                MetaData:
                  Description: 
                  OEONearestConcept:
              WindOff:
                MetaData:
                  Description: 
                  OEONearestConcept:
              RunOfRiver:
                MetaData:
                  Description: 
                  OEONearestConcept:              
              OtherPV:
                MetaData:
                  Description: 
                  OEONearestConcept:
              Biogas:
                MetaData:
                  Description: 
                  OEONearestConcept:
              Undefined:
                MetaData:
                  Description: 
                  OEONearestConcept:
              PvFit:
                MetaData:
                  Description: 
                  OEONearestConcept:
              PvMpvarCluster1:
                MetaData:
                  Description: 
                  OEONearestConcept:
              PvMpvarCluster2:
                MetaData:
                  Description: 
                  OEONearestConcept:
              PvMpvarCluster3:
                MetaData:
                  Description: 
                  OEONearestConcept:
              PvMpvarCluster4:
                MetaData:
                  Description: 
                  OEONearestConcept:
              PvMpvarCluster5:
                MetaData:
                  Description: 
                  OEONearestConcept:
              WindOnFit:
                MetaData:
                  Description: 
                  OEONearestConcept:
              WindOnMpvarCluster1:
                MetaData:
                  Description: 
                  OEONearestConcept:
              WindOnMpvarCluster2:
                MetaData:
                  Description: 
                  OEONearestConcept:
              WindOnMpvarCluster3:
                MetaData:
                  Description: 
                  OEONearestConcept:
              WindOnMpvarCluster4:
                MetaData:
                  Description: 
                  OEONearestConcept:
              WindOnMpvarCluster5:
                MetaData:
                  Description: 
                  OEONearestConcept:
              WindOffMpvarCluster1:
                MetaData:
                  Description: 
                  OEONearestConcept:
              WindOffMpvarCluster2:
                MetaData:
                  Description: 
                  OEONearestConcept:
              WindOffMpvarCluster3:
                MetaData:
                  Description: 
                  OEONearestConcept:
              WindOffMpvarCluster4:
                MetaData:
                  Description: 
                  OEONearestConcept: 
            MetaData:
              Description: 
              OEONearestConcept:
          FIT:
            AttributeType: block
            Mandatory: false
            List: false
            NestedAttributes:
              TsFit:
                AttributeType: time_series
                Mandatory: false
                List: false
                MetaData:
                  Description: "A feed-in-tariff (FIT)."
                  OEONearestConcept: OEO_00020108
              SuspensionVolumeShare:
                AttributeType: double
                Mandatory: false
                List: false
                MetaData:
                  Description:
                  OEONearestConcept:
            MetaData:
              Description: "A feed-in-tariff (FIT)."
              OEONearestConcept: OEO_00020108
          MPVAR:
            AttributeType: block
            Mandatory: false
            List: false
            NestedAttributes:
              Lcoe:
                AttributeType: time_series
                Mandatory: false
                List: false
                MetaData:
                  Description: "A group for a TechnologySet holding the specific MPVAR information."
                  OEONearestConcept: OEO_00020127
            MetaData:
              Description:
              OEONearestConcept: OEO_00020109
          MPFIX:
            AttributeType: block
            Mandatory: false
            List: false
            NestedAttributes:
              Premium:
                AttributeType: time_series
                Mandatory: false
                List: false
                MetaData:
                  Description: "A group for a TechnologySet holding the specific MPFIX information."
                  OEONearestConcept: OEO_00020109
            MetaData:
              Description:
              OEONearestConcept:    
          CFD:
            AttributeType: block
            Mandatory: false
            List: false
            NestedAttributes:
              Lcoe:
                AttributeType: time_series
                Mandatory: false
                List: false
                MetaData:
                  Description: "A TimeSeries with the Lcoe used as the value to be applied in a variable ex post market premium scheme given in EUR/MWh."
                  OEONearestConcept:
            MetaData:
              Description: "A group for a TechnologySet holding the specific CFD information."
              OEONearestConcept:
          CP:
            AttributeType: block
            Mandatory: false
            List: false
            NestedAttributes:
              Premium:
                AttributeType: time_series
                Mandatory: false
                List: false
                MetaData:
                  Description: "A TimeSeries with the Premium used as the value of the fixed market premium in a fixed market premium scheme given in EUR/MWh."
                  OEONearestConcept:
            MetaData:
              Description: "A group for a TechnologySet holding the specific CP information."
              OEONearestConcept:
          FINANCIAL_CFD:
            AttributeType: block
            Mandatory: false
            List: false
            NestedAttributes:
              Premium:
                AttributeType: time_series
                Mandatory: false
                List: false
              ReferenceYieldProfile:
                AttributeType: time_series
                Mandatory: false
                List: false
                help: "yield profile of the reference plant to calculate payback obligation from its market revenues"
                MetaData:
                  Description: "A TimeSeries with the Premium used as yield profile of the reference plant to calculate payback obligation from its market revenues given in EUR/MWh."
                  OEONearestConcept:
    Products:
      SupportInfo:
        MetaData:
          Description: "Info on the support scheme to be applied to a set of plants."
          OEONearestConcept:
      SupportPayout:
        MetaData:
          Description: "Actual pay-out of the support."
          OEONearestConcept:
      MarketValueCalculation:
        MetaData:
          Description: "Trigger for market value calculation - not send to anyone."
          OEONearestConcept:
    MetaData:
      Description: "SupportPolicy administers support payments for renewable generators. Payments are made to an AggregatorTrader who passes them to a RenewablePlantOperator. Current support policies are a feed-in tariff (FIT), a variable market premium (MPVAR), a fixed market premium (MPFIX), contracts for differences (CFD), and a capacity premium (CP)."
      OEONearestConcept: OEO_00140150

  DemandTrader:
    Attributes:
      Loads:
        AttributeType: block
        List: true
        Mandatory: true
        NestedAttributes:
          DemandSeries:
            AttributeType: time_series
            Mandatory: true
            List: false
            MetaData:
              Description: "A time series that contains demand values, which should be covered in each time step."
              OEONearestConcept: OEO_00030034
          ValueOfLostLoad:
            AttributeType: time_series
            Mandatory: true
            List: false
            MetaData:
              Description: "The maximum price of offered demand bids."
              OEONearestConcept:
        MetaData:
          Description: "List of groups containing DemandSeries and ValueOfLostLoad."
          OEONearestConcept:
    Products: 
      Bids:
        MetaData:
          Description: "The bids placed at the energy exchange."
          OEONearestConcept: OEO_00140121
      Payout:
        MetaData:
          Description: "Pay out of the contracted plant or flexibility portfolio operator."
          OEONearestConcept:
      DispatchAssignment:
        MetaData:
          Description: "The dispatch assignment for the plant / flexibility portfolio operators."
          OEONearestConcept: OEO_00140136
      BidsForecast:
        MetaData:
          Description: "A forecast of the bids to be placed at later times."
          OEONearestConcept:
      MeritOrderForecastRequest:
        MetaData:
          Description: "A request for a (perfect foresight) merit order prognosis."
          OEONearestConcept:
      PriceForecastRequest:
        MetaData:
          Description: "A request for a (perfect foresight) electricity price prognosis."
          OEONearestConcept:
      GateClosureForward:
        MetaData:
          Description: "Forwarded bidding times request from EnergyExchange."
          OEONearestConcept:
      ForecastRequestForward:
        MetaData:
          Description: "Forwarded forecasting times request from MarketForecaster."
          OEONearestConcept:  
      AnnualCostReport:
        MetaData:
          Description: "The annual cost report."
          OEONearestConcept:
    MetaData:
      Description: "DemandTrader is a Trader, which is responsible for purchasing the electricity demand at the EnergyExchange."
      OEONearestConcept: OEO_00140140

  ConventionalTrader:
    Attributes:
      minMarkup:
        AttributeType: double
        Mandatory: true
        List: false
        MetaData:
          Description: "Is the lower bound of the interpolation of changes to the marginal costs."
          OEONearestConcept: OEO_00020076
      maxMarkup:
        AttributeType: double
        Mandatory: true
        List: false
        MetaData:
          Description: "Is the upper bound of the interpolation of changes to the marginal costs."
          OEONearestConcept: OEO_00020076
    Products:
      Bids:
        MetaData:
          Description: "The bids placed at the energy exchange."
          OEONearestConcept: OEO_00140121
      Payout:
        MetaData:
          Description: "Pay out of the contracted plant or flexibility portfolio operator."
          OEONearestConcept:
      DispatchAssignment:
        MetaData:
          Description: "The dispatch assignment for the plant / flexibility portfolio operators."
          OEONearestConcept: OEO_00140136
      BidsForecast:
        MetaData:
          Description: "A forecast of the bids to be placed at later times."
          OEONearestConcept:
      MeritOrderForecastRequest:
        MetaData:
          Description: "A request for a (perfect foresight) merit order prognosis."
          OEONearestConcept:
      PriceForecastRequest:
        MetaData:
          Description: "A request for a (perfect foresight) electricity price prognosis."
          OEONearestConcept:
      GateClosureForward:
        MetaData:
          Description: "Forwarded bidding times request from EnergyExchange."
          OEONearestConcept:
      ForecastRequestForward:
        MetaData:
          Description: "Forwarded forecasting times request from MarketForecaster."
          OEONearestConcept: 
      AnnualCostReport:
        MetaData:
          Description: "The annual cost report."
          OEONearestConcept:
    MetaData:
      Description: "The ConventionalTrader is a Trader that sells energy from ConventionalPlantOperators at the EnergyExchange. Bids are calculated based on available capacities of its linked power plants, their MarginalCosts and possible mark-ups or mark-downs. Finally, the bids are forwarded to the exchange and the awarded bids get allocated to the associated power plants."
      OEONearestConcept: OEO_00140131

  StorageTrader:
    Attributes:
      ElectricityForecastRequestOffsetInSeconds:
        AttributeType: integer
        Mandatory: true
        List: false
        MetaData:
          Description: "Compensates for the early sending of the PriceForecastRequest message to the contracted MarketForecaster."
          OEONearestConcept:
      Refinancing:
        AttributeType: block
        Mandatory: false
        List: false
        MetaData:
          Description: "Refinancing."
          OEONearestConcept:
        NestedAttributes:
          InvestmentExpensensesInEURperMW:
            AttributeType: double
            Mandatory: false
            List: false
            MetaData:
              Description: "Investment expenses in EUR/MW."
              OEONearestConcept:
          AnnuityFactor:
            AttributeType: double
            Mandatory: false
            List: false
            MetaData:
              Description: "The annuity factor."
              OEONearestConcept:
          AnnualFixedCostsInEURperMW:
            AttributeType: double
            Mandatory: false
            List: false
            MetaData:
              Description: "The annual fixed costs in EUR/MW."
              OEONearestConcept:
      Device:
        AttributeType: block
        Mandatory: true
        List: false
        NestedAttributes:
          EnergyToPowerRatio:
            AttributeType: double
            Mandatory: true
            List: false
            MetaData:
              Description: "The duration that a storage device can operate while delivering its rated output."
              OEONearestConcept:
          SelfDischargeRatePerHour:
            AttributeType: double
            Mandatory: true
            List: false
            MetaData:
              Description: "Measure of the rate at which a battery is discharged per hour."
              OEONearestConcept: 
          ChargingEfficiency:
            AttributeType: double
            Mandatory: true
            List: false
            MetaData:
              Description: "The efficiency with which a storage device charges."
              OEONearestConcept: OEO_00140050
          DischargingEfficiency:
            AttributeType: double
            Mandatory: true
            List: false
            MetaData:
              Description: "The efficiency with which a storage device discharges."
              OEONearestConcept: OEO_00140050
          InitialEnergyLevelInMWH:
            AttributeType: double
            Mandatory: true
            List: false
            MetaData:
              Description: "The initial level of charge in MWH."
              OEONearestConcept:
          InstalledPowerInMW:
            AttributeType: double
            Mandatory: true
            List: false
            MetaData:
              Description: "TimeSeries of total peak production capacity."
              OEONearestConcept:
        MetaData:
          Description: "Technical details of the storage device to administrate."
          OEONearestConcept:
      Strategy:
        AttributeType: block
        Mandatory: true
        List: false
        NestedAttributes:
          StrategistType:
            AttributeType: enum
            Mandatory: true
            List: false
            Values:
              SINGLE_AGENT_MIN_SYSTEM_COST:
                MetaData:
                  Description: "Uses the storage device in order to minimise the total system cost. Full information is used to consider marginal cost of the bids instead of the bidding price itself which maybe distorted with mark-ups and mark-downs."
                  OEONearestConcept:
              DISPATCH_FILE:
                MetaData:
                  Description: "Creates a DispatchSchedule following a given TimeSeries read from input file. It can provide forecasts regarding its behaviour."
                  OEONearestConcept:
              SINGLE_AGENT_MAX_PROFIT:
                MetaData:
                  Description: "Uses the storage device in order to maximise the agent's profit."
                  OEONearestConcept:
              MULTI_AGENT_MEDIAN:
                MetaData:
                  Description: "Uses the storage device in order to follow the strategy of the median of agents."
                  OEONearestConcept:
            MetaData:
              Description: "Declares the Strategist to be used for Bid calculation. Possible types are DISPATCH_FILE, SINGLE_AGENT_MIN_SYSTEM_COST, SINGLE_AGENT_MAX_PROFIT and MULTI_AGENT_SIMPLE."
              OEONearestConcept:
          ForecastPeriodInHours:
            AttributeType: integer
            Mandatory: true
            List: false
            MetaData:
              Description: "Number of hours to the future at which the forecast is available. Must be smaller or equal to that of the MarketForecaster."
              OEONearestConcept:
          ScheduleDurationInHours:
            AttributeType: integer
            Mandatory: true
            List: false
            MetaData:
              Description: "Number of hours each created schedule is viable - should approximately match E2P ratio of the Device."
              OEONearestConcept: OEO_00030035
          BidToleranceInEURperMWH:
            AttributeType: double
            Mandatory: false
            List: false
            MetaData:
              Description: "Bid tolerance in EUR/MWh."
              OEONearestConcept: 
          SingleAgent:
            AttributeType: block
            Mandatory: false
            List: false
            NestedAttributes:
              ModelledChargingSteps:
                AttributeType: integer
                Mandatory: false
                List: false
                MetaData:
                  Description: "Number of charging steps (per E2P) that is used to discretize the storage's state of charge (SOC)."
                  OEONearestConcept:
              PurchaseLeviesAndTaxesInEURperMWH:
                AttributeType: double
                Mandatory: false
                List: false
                MetaData:
                  Description: "Levies and taxes to be applied when purchasing energy in EUR/MWh."
                  OEONearestConcept: OEO_00020110
          MultiAgent:
            AttributeType: block
            Mandatory: false
            List: false
            NestedAttributes:
              AssessmentFunctionPrefactors:
                AttributeType: double
                Mandatory: false
                List: true
                help: "Prefactors `a`,`b`,`c`, ... of a polynomial `a + bx + cx² + ...`, where `x` is the difference between the hourly price and the price median. Higher prefactors favour (dis-)charge at more extreme prices."
                MetaData:
                  Description: "Prefactors `a`,`b`,`c`, ... of a polynomial `a + bx + cx² + ...`, where `x` is the difference between the hourly price and the price median. Higher prefactors favour (dis-)charge at more extreme prices."
                  OEONearestConcept:
          FixedDispatch:
            AttributeType: block
            Mandatory: false
            List: false
            NestedAttributes:
              Schedule:
                AttributeType: time_series
                Mandatory: false
                List: false
          DispatchToleranceInMWH:
                AttributeType: double
                Mandatory: false
                List: false
                help: "Accepted tolerance for dispatch deviations in MWh."
                MetaData:
                  Description: "Accepted tolerance for dispatch deviations in MWh."
                  OEONearestConcept:
        MetaData:
          Description: "Group, use with FileDispatcher Strategist."
          OEONearestConcept:
    Products:
      Bids:
        MetaData:
          Description: "The bids placed at the energy exchange."
          OEONearestConcept: OEO_00140121
      Payout:
        MetaData:
          Description: "Pay out of the contracted plant or flexibility portfolio operator."
          OEONearestConcept:
      DispatchAssignment:
        MetaData:
          Description: "The dispatch assignment for the plant / flexibility portfolio operators."
          OEONearestConcept: OEO_00140136
      BidsForecast:
        MetaData:
          Description: "A forecast of the bids to be placed at later times."
          OEONearestConcept:
      MeritOrderForecastRequest:
        MetaData:
          Description: "A request for a (perfect foresight) merit order prognosis."
          OEONearestConcept:
      PriceForecastRequest:
        MetaData:
          Description: "A request for a (perfect foresight) electricity price prognosis."
          OEONearestConcept:
      GateClosureForward:
        MetaData:
          Description: "Forwarded bidding times request from EnergyExchange."
          OEONearestConcept:
      ForecastRequestForward:
        MetaData:
          Description: "Forwarded forecasting times request from MarketForecaster."
          OEONearestConcept:    
    MetaData:
      Description: "The StorageTrader uses a storage device to trade electricity at the energy exchange. Different dispatch strategies can be used to fulfil different targets, e.g. to maximise profits or to minimise system cost. Depending on its strategy, the StorageTrader might require (or contribute to) forecasts for price or merit order."
      OEONearestConcept: OEO_00040005

  RenewableTrader:
    Attributes:
      ShareOfRevenues:
        AttributeType: double
        Mandatory: true
        List: false
        MetaData:
          Description: "The share of the market revenues, the RenewableTrader may keep, must be between 0 and 1."
          OEONearestConcept: OEO_00020128
      ForecastError:
        AttributeType: block
        List: false
        Mandatory: false
        NestedAttributes:
          Mean:
            AttributeType: double
            Mandatory: false
            List: false
            MetaData:
              Description: "The normalised mean value of a normally distributed error (positive value means an overestimation of feed-in potentials)."
              OEONearestConcept:
          StandardDeviation:
            AttributeType: double
            Mandatory: false
            List: false
            help: "Standard deviation of the relative power forecasting errors"
            MetaData:
              Description: "Standard deviation of the relative power forecasting errors."
              OEONearestConcept:
      MarketValueForecastMethod:
        AttributeType: enum
        List: false
        Mandatory: false
        Values: 
          PREVIOUS_MONTH:
            MetaData:
              Description: "Forecast from previous month."
              OEONearestConcept:
          FROM_FILE:
            MetaData:
              Description: "Forecast from file."
              OEONearestConcept:
      MarketValueForecasts:
        AttributeType: block
        List: true
        Mandatory: false
        NestedAttributes:
          EnergyCarrier:
            AttributeType: enum
            Mandatory: true
            List: false
            Values:
              PV:
                MetaData:
                  Description: "PV"
                  OEONearestConcept:
              WindOn:
                MetaData:
                  Description: "Wind onshore"
                  OEONearestConcept:
              WindOff:
                MetaData:
                  Description: "Wind offshore"
                  OEONearestConcept:
              RunOfRiver:
                MetaData:
                  Description: "Run of river"
                  OEONearestConcept:
              Other:
                MetaData:
                  Description: "Other"
                  OEONearestConcept:
          Forecast:
            AttributeType: time_series
            Mandatory: true
            List: false
        MetaData:
          Description: "Group holding power forecasting error information (mean and variance) for the yield potentials."
          OEONearestConcept:
    Products: 
      Bids:
        MetaData:
          Description: "The bids placed at the energy exchange."
          OEONearestConcept: OEO_00140121
      Payout:
        MetaData:
          Description: "Pay out the contracted plant or flexibility portfolio operator."
          OEONearestConcept:      
      DispatchAssignment:
        MetaData:
          Description: "The dispatch assignment for the plant / flexibility portfolio operators."
          OEONearestConcept: OEO_00140136
      BidsForecast:
        MetaData:
          Description: "A forecast of the bids to be placed at later times."
          OEONearestConcept:      
      MeritOrderForecastRequest:
        MetaData:
          Description: "A request for a (perfect foresight) merit order prognosis."
          OEONearestConcept:      
      PriceForecastRequest:
        MetaData:
          Description: "A request for a (perfect foresight) electricity price prognosis."
          OEONearestConcept:      
      SupportInfoRequest:
        MetaData:
          Description:
          OEONearestConcept:      
      SupportPayoutRequest:
        MetaData:
          Description:
          OEONearestConcept:      
      YieldPotential:
        MetaData:
          Description:
          OEONearestConcept: 
      GateClosureForward:
        MetaData:
          Description: "Forwarded bidding times request from EnergyExchange."
          OEONearestConcept:      
      ForecastRequestForward:
        MetaData:
          Description: "Forwarded forecasting times request from MarketForecaster."
          OEONearestConcept:
      AnnualCostReport:
        MetaData:
          Description: "The annual cost report."
          OEONearestConcept:          
    MetaData:
      Description: "The RenewableTrader is an AggregatorTrader which markets plants eligible for support other than FIT. It trades energy of associated power plants at the EnergyExchange. It is kind of a direct marketer which markets generation that is either under a market premium scheme (MPVAR, MPFIX), a capacity premium scheme (CP) a contracts for differences scheme (CFD)."
      OEONearestConcept: OEO_00040005

  NoSupportTrader:
    Attributes:
      ShareOfRevenues:
        AttributeType: double
        Mandatory: true
        List: false
        MetaData:
          Description: "The share of the market revenues, the RenewableTrader may keep, must be between 0 and 1."
          OEONearestConcept: OEO_00020128
      ForecastError:
        AttributeType: block
        List: false
        Mandatory: false
        NestedAttributes:
          Mean:
            AttributeType: double
            Mandatory: false
            List: false
            help: "Relative offset of the power forecasts"
            MetaData:
              Description: "Relative offset of the power forecasts."
              OEONearestConcept:
          StandardDeviation:
            AttributeType: double
            Mandatory: false
            List: false
            help: "Standard deviation of the relative power forecasting errors"
            MetaData:
              Description: "Standard deviation of the relative power forecasting errors."
              OEONearestConcept:
        MetaData:
          Description: "Group holding power forecasting error information (mean and variance) for the yield potentials."
          OEONearestConcept: OEO_00010233
    Products:
      Bids:
        MetaData:
          Description: "The bids placed at the energy exchange."
          OEONearestConcept: OEO_00140121
      Payout:
        MetaData:
          Description: "Pay out of the contracted plant or flexibility portfolio operator."
          OEONearestConcept:      
      DispatchAssignment:
        MetaData:
          Description: "The dispatch assignment for the plant / flexibility portfolio operators."
          OEONearestConcept: OEO_00140136     
      BidsForecast:
        MetaData:
          Description: "A forecast of the bids to be placed at later times."
          OEONearestConcept:      
      MeritOrderForecastRequest:
        MetaData:
          Description: "A request for a (perfect foresight) merit order prognosis."
          OEONearestConcept:      
      PriceForecastRequest:
        MetaData:
          Description: "A request for a (perfect foresight) electricity price prognosis."
          OEONearestConcept:      
      SupportInfoRequest:
        MetaData:
          Description: "Request for the support scheme to be applied."
          OEONearestConcept:      
      SupportPayoutRequest:
        MetaData:
          Description: "Request for the pay-out of the support."
          OEONearestConcept:      
      YieldPotential:
        MetaData:
          Description: "The yield potential of the plant."
          OEONearestConcept:      
      GateClosureForward:
        MetaData:
          Description: "Forwarded bidding times request from EnergyExchange."
          OEONearestConcept:      
      ForecastRequestForward:
        MetaData:
          Description: "Forwarded forecasting times request from MarketForecaster."
          OEONearestConcept:                
    MetaData:
      Description: "The NoSupportTrader is an AggregatorTrader to market renewable generation that doesn't receive any support payments. It trades energy of associated power plants at the EnergyExchange."
      OEONearestConcept: OEO_00040005
    
  SystemOperatorTrader:
    Attributes:
      ForecastError:
        AttributeType: block
        List: false
        Mandatory: false
        NestedAttributes:
          Mean:
            AttributeType: double
            Mandatory: false
            List: false
            help: "Relative offset of the power forecasts"
            MetaData:
              Description: "Relative offset of the power forecasts."
              OEONearestConcept:
          StandardDeviation:
            AttributeType: double
            Mandatory: false
            List: false
            help: "Standard deviation of the relative power forecasting errors"
            MetaData:
              Description: "Standard deviation of the relative power forecasting errors."
              OEONearestConcept:
        MetaData:
          Description: "Group holding power forecasting error information (mean and variance) for the yield potentials."
          OEONearestConcept: OEO_00010233
    Products:
      Bids:
        MetaData:
          Description: "The bids placed at the energy exchange."
          OEONearestConcept: OEO_00140121
      Payout:
        MetaData:
          Description: "Pay out of the contracted plant or flexibility portfolio operator."
          OEONearestConcept:      
      DispatchAssignment:
        MetaData:
          Description: "The dispatch assignment for the plant / flexibility portfolio operators."
          OEONearestConcept: OEO_00140136   
      BidsForecast:
        MetaData:
          Description: "A forecast of the bids to be placed at later times."
          OEONearestConcept:      
      MeritOrderForecastRequest:
        MetaData:
          Description: "A request for a (perfect foresight) merit order prognosis."
          OEONearestConcept:      
      PriceForecastRequest:
        MetaData:
          Description: "A request for a (perfect foresight) electricity price prognosis."
          OEONearestConcept:      
      SupportInfoRequest:
        MetaData:
          Description: "Request for support information for contracted technology set(s)."
          OEONearestConcept:      
      SupportPayoutRequest:
        MetaData:
          Description: "Request to obtain support payments for contracted technology set(s)."
          OEONearestConcept:      
      YieldPotential:
        MetaData:
          Description: "Yield potential of contracted technology set(s)."
          OEONearestConcept:      
      GateClosureForward:
        MetaData:
          Description: "Forwarded bidding times request from EnergyExchange."
          OEONearestConcept:      
      ForecastRequestForward:
        MetaData:
          Description: "Forwarded forecasting times request from MarketForecaster."
          OEONearestConcept:
      AnnualCostReport:
        MetaData:
          Description: "The annual cost report."
          OEONearestConcept:           
    MetaData:
      Description: "The SystemOperatorTrader is an AggregatorTrader who trades renewable energy eligible for a FIT support scheme. It trades energy of associated power plants at the EnergyExchange."
      OEONearestConcept: OEO_00040005
 
  MeritOrderForecaster:
    Attributes:
      Clearing:
        AttributeType: block
        Mandatory: true
        List: false
        NestedAttributes:
          DistributionMethod:
            AttributeType: enum
            Mandatory: true
            List: false
            Values: 
              SAME_SHARES:
                MetaData:
                  Description:
                  OEONearestConcept:
              FIRST_COME_FIRST_SERVE:
                MetaData:
                  Description:
                  OEONearestConcept:
              RANDOMIZE:
                MetaData:
                  Description:
                  OEONearestConcept:
        MetaData:
          Description: "The energy assignment strategy for price-setting bids with the same price."
          OEONearestConcept:
      ForecastPeriodInHours:
        AttributeType: integer
        Mandatory: true
        List: false
        MetaData:
          Description: "The number of hours for which a forecast is produced."
          OEONearestConcept: OEO_00030035
      ForecastRequestOffsetInSeconds:
        AttributeType: integer
        Mandatory: true
        List: false
        MetaData:
          Description: "Compensates for the early sending of the PriceForecastRequest message to the contracted MarketForecaster."
          OEONearestConcept:
    Products:
      ForecastRequest:
        MetaData:
          Description: "A request for a (perfect foresight) merit order prognosis."
          OEONearestConcept:
      MeritOrderForecast:
        MetaData:
          Description: "Perfect foresight on future merit-order at requested hour."
          OEONearestConcept:
    MetaData:
      Description: "A type of MarketForecaster. Provides perfect foresight day-ahead merit-order forecasts to other agents. To have meaningful forecasts, all agents need to actually bid at Exchange with their intended bids given earlier to the Forecaster."
      OEONearestConcept: 

  ConventionalPlantOperator:
    Attributes:
      Refinancing:
        AttributeType: block
        Mandatory: false
        List: false
        NestedAttributes:
          InvestmentExpensensesInEURperMW:
            AttributeType: double
            Mandatory: false
            List: false
          AnnuityFactor:
            AttributeType: double
            Mandatory: false
            List: false
          AnnualFixedCostsInEURperMW:
            AttributeType: double
            Mandatory: false
            List: false
    Products:
      Co2PriceForecastRequest:
        MetaData:
          Description:
          OEONearestConcept:
      Co2Emissions:
        MetaData:
          Description: "Total actual emissions produced during power generation."
          OEONearestConcept: OEO_00260007
      Co2Price:
        MetaData:
          Description: "The Co2 price."
          OEONearestConcept: OEO_00010269
      ForecastRequest:
        MetaData:
          Description: "A forecast request to either CarbonMarket or FuelsMarket or both."
          OEONearestConcept:
      FuelPriceForecastRequest:
        MetaData:
          Description: "Request for Fuel price forecast at a given time and for a given fuel."
          OEONearestConcept:
      FuelPriceRequest:
        MetaData:
          Description: "Request for fuel price at a given time and for a given fuel."
          OEONearestConcept:
      FuelBid:
        MetaData:
          Description: "Bid for fuel."
          OEONearestConcept:
      ConsumedFuel:
        MetaData:
          Description: "Total actual fuel consumption."
          OEONearestConcept:
      MarginalCost:
        MetaData:
          Description: "The marginal cost(s) of the power plant(s) - associated actions defined in child classes."
          OEONearestConcept: OEO_00040008
      MarginalCostForecast:
        MetaData:
          Description: "A forecast for the marginal cost(s) of the power plant(s) - associated actions defined in child classes."
          OEONearestConcept:
      Co2PriceRequest:
        MetaData:
          Description: "Request for a Co2 price at given time."
          OEONearestConcept:
      AnnualCostReport:
        MetaData:
          Description: "The annual cost report."
          OEONearestConcept:
    MetaData:
      Description: "The ConventionalPlantOperator is a type of PowerPlantOperator. It holds a Portfolio of conventional power plants and sends MarginalCosts (and their forecasts) to an associated ConventionalTrader."
      OEONearestConcept: OEO_00140130

  VariableRenewableOperator:
    Attributes:
      Set:
        AttributeType: enum
        Mandatory: false
        List: false
        Values:
          PVRooftop:
            MetaData:
              Description: 
              OEONearestConcept:
          WindOn:
            MetaData:
              Description: 
              OEONearestConcept:
          WindOff:
            MetaData:
              Description: 
              OEONearestConcept:
          RunOfRiver:
            MetaData:
              Description:
              OEONearestConcept:              
          OtherPV:
            MetaData:
              Description: 
              OEONearestConcept:
          Biogas:
            MetaData:
              Description: 
              OEONearestConcept:
          Undefined:
            MetaData:
              Description:
              OEONearestConcept:
          PvFit:
            MetaData:
              Description: 
              OEONearestConcept:
          PvMpvarCluster1:
            MetaData:
              Description: 
              OEONearestConcept:
          PvMpvarCluster2:
            MetaData:
              Description:
              OEONearestConcept:
          PvMpvarCluster3:
            MetaData:
              Description: 
              OEONearestConcept:
          PvMpvarCluster4:
            MetaData:
              Description: 
              OEONearestConcept:
          PvMpvarCluster5:
            MetaData:
              Description: 
              OEONearestConcept:
          WindOnFit:
            MetaData:
              Description: 
              OEONearestConcept:
          WindOnMpvarCluster1:
            MetaData:
              Description: 
              OEONearestConcept:
          WindOnMpvarCluster2:
            MetaData:
              Description: 
              OEONearestConcept:
          WindOnMpvarCluster3:
            MetaData:
              Description: 
              OEONearestConcept:
          WindOnMpvarCluster4:
            MetaData:
              Description: 
              OEONearestConcept:
          WindOnMpvarCluster5:
            MetaData:
              Description: 
              OEONearestConcept:
          WindOffMpvarCluster1:
            MetaData:
              Description: 
              OEONearestConcept:
          WindOffMpvarCluster2:
            MetaData:
              Description: 
              OEONearestConcept:
          WindOffMpvarCluster3:
            MetaData:
              Description: 
              OEONearestConcept:
          WindOffMpvarCluster4:
            MetaData:
              Description: 
              OEONearestConcept:
        MetaData:
          Description:
          OEONearestConcept:
      EnergyCarrier:
        AttributeType: enum
        Mandatory: true
        List: false
        Values:
          PV:
            MetaData:
              Description: "Energy carrier PV."
              OEONearestConcept: OEO_00000361
          WindOn:
            MetaData:
              Description: "Energy carrier wind onshore."
              OEONearestConcept: OEO_00000311
          WindOff:
            MetaData:
              Description: "Energy carrier wind offshore."
              OEONearestConcept: OEO_00000308
          RunOfRiver:
            MetaData:
              Description: "Energy carrier run of river."
              OEONearestConcept: OEO_00010087
          Other:
            MetaData:
              Description: "Energy carrier other."
              OEONearestConcept:
        MetaData:
          Description: "EnergyCarrier provided by this plant operator."
          OEONearestConcept:
      SupportInstrument:
        AttributeType: enum
        Mandatory: false
        List: false
        Values:
          FIT:
            MetaData:
              Description: "A group for a TechnologySet holding the specific FIT information."
              OEONearestConcept: OEO_00020108
          MPVAR:
            MetaData:
              Description: "A group for a TechnologySet holding the specific MPVAR information."
              OEONearestConcept: OEO_00020109
          MPFIX:
            MetaData:
              Description: "A group for a TechnologySet holding the specific MPFIX information."
              OEONearestConcept: OEO_00020109
          CFD:
            MetaData:
              Description: "A group for a TechnologySet holding the specific CFD information."
              OEONearestConcept:
          CP:
            MetaData:
              Description: "A group for a TechnologySet holding the specific CP information."
              OEONearestConcept:
        MetaData:
          Description: "Specifies SupportInstrument of SupportPolicy to be used."
          OEONearestConcept:
      InstalledPowerInMW:
        AttributeType: time_series
        Mandatory: true
        List: false
        MetaData:
          Description: "TimeSeries of total peak production capacity."
          OEONearestConcept:
      OpexVarInEURperMWH:
        AttributeType: time_series
        Mandatory: true
        List: false
        MetaData:
          Description: "TimeSeries of variable cost of operation."
          OEONearestConcept: OEO_00030034
      YieldProfile:
        AttributeType: time_series
        Mandatory: true
        List: false
        MetaData:
          Description: "TimeSeries of actual power production; values are relative, where 0 represents no production possibility and 1 resembles possibility to deliver peak power (i.e. all the currently installed power)."
          OEONearestConcept: OEO_00030034
      Refinancing:
        AttributeType: block
        Mandatory: false
        List: false
        NestedAttributes:
          InvestmentExpensensesInEURperMW:
            AttributeType: double
            Mandatory: false
            List: false
            MetaData:
              Description: "."
              OEONearestConcept: 
          AnnuityFactor:
            AttributeType: double
            Mandatory: false
            List: false
            MetaData:
              Description: "The annuity factor."
              OEONearestConcept: 
          AnnualFixedCostsInEURperMW:
            AttributeType: double
            Mandatory: false
            List: false
            MetaData:
              Description: "The annual fixed costs in EUR/MW."
              OEONearestConcept: 
    Products:
      MarginalCost:
        MetaData:
          Description: "Covers the marginal costs for the production of a given amount of energy at a specific time by a specific agent, typically generated by a PowerPlantOperator."
          OEONearestConcept: OEO_00040008
      MarginalCostForecast:
        MetaData:
          Description: "Forecast for marginal cost."
          OEONearestConcept:
      SetRegistration:
        MetaData:
          Description:
          OEONearestConcept:
    MetaData:
      Description: "The VariableRenewableOperator is a RenewablePlantOperator for renewable plants with a variable yield profile."
      OEONearestConcept: OEO_00140130

  Biogas:
    Attributes:
      Set:
        AttributeType: enum
        Mandatory: false
        List: false
        Values:
          Biogas:
            MetaData:
              Description: "Biogas."
              OEONearestConcept:
        MetaData:
          Description:
          OEONearestConcept:
      EnergyCarrier:
        AttributeType: enum
        Mandatory: true
        List: false
        Values:
          Biogas:
            MetaData:
              Description: "Biogas."
              OEONearestConcept: OEO_00000074
        MetaData:
          Description: "EnergyCarrier provided by this plant operator."
          OEONearestConcept:
      InstalledPowerInMW:
        AttributeType: time_series
        List: false
        Mandatory: true
        MetaData:
          Description: "TimeSeries of total peak production capacity."
          OEONearestConcept:
      OpexVarInEURperMWH:
        AttributeType: time_series
        List: false
        Mandatory: true
        MetaData:
          Description: "TimeSeries of variable cost of operation."
          OEONearestConcept: OEO_00020145
      FullLoadHoursPerYear:
        AttributeType: double
        List: false
        Mandatory: false
        MetaData:
          Description: "Determines scaling factor (by dividing with 8760) applied to output power for all strategies except FROM_FILE."
          OEONearestConcept: OEO_00140144
      OperationMode:
        AttributeType: enum
        List: false
        Mandatory: true
        Values:
          CONTINUOUS:
            MetaData:
              Description: "Biogas offers (the more or less) constant base power output to its associated Trader, e.g. SystemOperatorTrader."
              OEONearestConcept:
          DAY_NIGHT:
            MetaData:
              Description: "The Agent offers 50% of its base power output at night (from 19h to 6h) and 150% at daylight (from 7h to 18h)."
              OEONearestConcept:
          FROM_FILE:
            MetaData:
              Description: "Biogas offers power according to the specified DispatchTimeSeries. This TimeSeries needs to contain values between 0 and 1 reflecting the power output relative to the installed power. Here, the FullLoadHoursPerYear are not applied as a scaling factor."
              OEONearestConcept:
        MetaData:
          Description: "There are 3 OperationModes available for the Biogas agent. Common to most modes is the base power output according to the currently InstalledPowerInMW scaled by FullLoadHoursPerYear / 8760. This scaling factor is not applied in the FROM_FILE mode, however."
          OEONearestConcept:
      DispatchTimeSeries:
        AttributeType: time_series
        List: false
        Mandatory: false
        MetaData:
          Description: "Only used in mode FROM_FILE: determines the available power output by multiplication with InstalledPowerInMW."
          OEONearestConcept: OEO_00030034
      Refinancing:
        AttributeType: block
        Mandatory: false
        List: false
        NestedAttributes:
          InvestmentExpensensesInEURperMW:
            AttributeType: double
            Mandatory: false
            List: false
            MetaData:
              Description: "The Investment expenses in EUR/MW."
              OEONearestConcept:
          AnnuityFactor:
            AttributeType: double
            Mandatory: false
            List: false
            MetaData:
              Description: "The annuity factor."
              OEONearestConcept:
          AnnualFixedCostsInEURperMW:
            AttributeType: double
            Mandatory: false
            List: false
            MetaData:
              Description: "The annual fixed costs in EUR/MW."
              OEONearestConcept:
    Products:
      MarginalCost:
        MetaData:
          Description: "Covers the marginal costs for the production of a given amount of energy at a specific time by a specific agent, typically generated by a PowerPlantOperator."
          OEONearestConcept: OEO_00040008
      MarginalCostForecast:
        MetaData:
          Description: "Forecast for marginal cost."
          OEONearestConcept:
      SetRegistration:
        MetaData:
          Description:
          OEONearestConcept:
    MetaData:
      Description: "The Biogas Agent is a renewable RenewablePlantOperator. It burns biogas produced in local bioreactors using combustion engines to generate electricity. The plant is assumed to have either a constant electricity output, or to have flexible electricity generation utilising short-term biogas buffer storages."
      OEONearestConcept: OEO_00140130

  PredefinedPlantBuilder:
    Attributes:
      PortfolioBuildingOffsetInSeconds:
        AttributeType: long
        Mandatory: true
        List: false
        MetaData:
          Description: "Time offset between contracted delivery time of the portfolio and their actual first activation."
          OEONearestConcept:
      Prototype:
        AttributeType: block
        Mandatory: true
        List: false
        NestedAttributes:
          FuelType:
            AttributeType: enum
            Mandatory: true
            List: false
            Values:
              OIL:
                MetaData:
                  Description: "Fuel type oil."
                  OEONearestConcept: OEO_00000115
              HARD_COAL:
                MetaData:
                  Description: "Fuel type hard coal."
                  OEONearestConcept: OEO_00000204
              LIGNITE:
                MetaData:
                  Description: "Fuel type lignite."
                  OEONearestConcept: OEO_00000251
              NUCLEAR:
                MetaData:
                  Description: "Fuel type nuclear."
                  OEONearestConcept: OEO_00000302
              WASTE:
                MetaData:
                  Description: "Fuel type waste."
                  OEONearestConcept: OEO_00000439
              NATURAL_GAS:
                MetaData:
                  Description: "Fuel type natural gas."
                  OEONearestConcept: OEO_00000292       
            MetaData:
              Description: "A group of fuel types."
              OEONearestConcept:
          SpecificCo2EmissionsInTperMWH:
            AttributeType: double
            Mandatory: true
            List: false
            MetaData:
              Description: "Specific CO2-emissions in tons per thermal MWh."
              OEONearestConcept: OEO_00260007
          PlannedAvailability:
            AttributeType: time_series
            Mandatory: true
            List: false
            MetaData:
              Description: "The planned availability of the respective power plant technology, e.g. scheduled downtime of plants."
              OEONearestConcept: OEO_00140126
          UnplannedAvailabilityFactor:
            AttributeType: double
            Mandatory: true
            List: false
            MetaData:
              Description: "The unplanned availability of the respective power plant technology, due to, e.g., technological problems."
              OEONearestConcept: OEO_00140129
          OpexVarInEURperMWH:
            AttributeType: time_series
            Mandatory: true
            List: false
            MetaData:
              Description: "The variable cost of the respective power plant technology."
              OEONearestConcept: OEO_00020145
          CyclingCostInEURperMW:
            AttributeType: double
            Mandatory: true
            List: false
            MetaData:
              Description: "Additional cycling costs for conventional power plants in Euro per Megawatt, i.e. costs due to plant start up."
              OEONearestConcept:
        MetaData:
          Description: "A powerplant prototype."
          OEONearestConcept:
      Efficiency:
        AttributeType: block
        Mandatory: true
        List: false
        NestedAttributes:
          Minimal:
            AttributeType: time_series
            Mandatory: true
            List: false
            MetaData:
              Description: "The minimum efficiency of the respective power plant technology."
              OEONearestConcept: OEO_00140050
          Maximal:
            AttributeType: time_series
            Mandatory: true
            List: false
            MetaData:
              Description: "The maximal efficiency of the respective power plant technology."
              OEONearestConcept: OEO_00140050
        MetaData:
          Description: "Group of efficiency attributes (minimal, maximal)."
          OEONearestConcept: OEO_00140050
      BlockSizeInMW:
        AttributeType: double
        Mandatory: true
        List: false
        MetaData:
          Description: "Defines the typical power capacity of a PowerPlant within the Portfolio to generate."
          OEONearestConcept: OEO_00140128
      InstalledPowerInMW:
        AttributeType: time_series
        Mandatory: true
        List: false
        MetaData:
          Description: "Time series of total installed power for the respective plant technology managed by this PredefinedPlantBuilder."
          OEONearestConcept:
      EfficiencyRoundingPrecision:
        AttributeType: integer
        Mandatory: false
        List: false
        MetaData:
          Description: "Optional parameter: if present causes interpolated efficiencies to be rounded to the given number of digits."
          OEONearestConcept:
    Products:
      PowerPlantPortfolio:
        MetaData:
          Description: "The portfolio of technologies of a particular powerplant."
          OEONearestConcept: OEO_00140137
    MetaData:
      Description: "A PredefinedPlantBuilder is a PlantBuildingManager that creates Portfolios following given TimeSeries of installed total power and efficiencies for a given power plant technology."
      OEONearestConcept: OEO_00000051
  IndividualPlantBuilder:
    Attributes:
      PortfolioBuildingOffsetInSeconds:
        AttributeType: long
        Mandatory: true
        List: false
        MetaData:
          Description: "Time offset between contracted delivery time of the portfolio and their actual first activation."
          OEONearestConcept:
      Prototype:
        AttributeType: block
        Mandatory: true
        List: false
        NestedAttributes:
          FuelType:
            AttributeType: enum
            Mandatory: true
            List: false
            MetaData:
              Description: "A group of fuel types."
              OEONearestConcept:
            Values:
              OIL:
                MetaData:
                  Description: "Fuel type oil."
                  OEONearestConcept: OEO_00010316
              HARD_COAL:
                MetaData:
                  Description: "Fuel type hard coal"
                  OEONearestConcept: OEO_00000204
              LIGNITE:
                MetaData:
                  Description: "Fuel type lignite."
                  OEONearestConcept: OEO_00000251
              NUCLEAR:
                MetaData:
                  Description: "Fuel type nuclear."
                  OEONearestConcept: OEO_00000302
              WASTE:
                MetaData:
                  Description: "Fuel type waste."
                  OEONearestConcept: OEO_00000439
              NATURAL_GAS:
                MetaData:
                  Description: "Fuel type natural gas."
                  OEONearestConcept: OEO_00000292
              HYDROGEN:
                MetaData:
                  Description: "Fuel type natural hydrogen."
                  OEONearestConcept: OEO_00010382
              BIOMASS:
                MetaData:
                  Description: "Fuel type biomass."
                  OEONearestConcept: OEO_00010214
              OTHER:
                MetaData:
                  Description: "Fuel type other."
                  OEONearestConcept:               
          SpecificCo2EmissionsInTperMWH:
            AttributeType: double
            Mandatory: true
            List: false
            MetaData:
              Description: "Specific CO2-emissions in tons per thermal MWh."
              OEONearestConcept: OEO_00260007
          lannedAvailability:
            AttributeType: time_series
            Mandatory: true
            List: false
            MetaData:
              Description: "The planned availability of the respective power plant technology, e.g. scheduled downtime of plants."
              OEONearestConcept: OEO_00140126
          UnplannedAvailabilityFactor:
            AttributeType: double
            Mandatory: true
            List: false
            MetaData:
              Description: "The unplanned availability of the respective power plant technology, due to, e.g., technological problems."
              OEONearestConcept: OEO_00140129
          OpexVarInEURperMWH:
            AttributeType: time_series
            Mandatory: true
            List: false
            MetaData:
              Description: "The variable cost of the respective power plant technology."
              OEONearestConcept: OEO_00020145
          CyclingCostInEURperMW:
            AttributeType: double
            Mandatory: true
            List: false
            MetaData:
              Description: "Additional cycling costs for conventional power plants in Euro per Megawatt, i.e. costs due to plant start up."
              OEONearestConcept:
      Plants:
        AttributeType: block
        Mandatory: true
        List: true
        NestedAttributes:
          Efficiency:
            AttributeType: double
            Mandatory: true
            List: false
            MetaData:
              Description: "The efficiency of the plant."
              OEONearestConcept:
          NetCapacityInMW:
            AttributeType: double
            Mandatory: true
            List: false
            MetaData:
              Description: "Net capacity in MW."
              OEONearestConcept:
          ActivationTime:
            AttributeType: TIME_STAMP
            Mandatory: false
            List: false
            MetaData:
              Description:
              OEONearestConcept:
          DeactivationTime:
            AttributeType: TIME_STAMP
            Mandatory: false
            List: false
            MetaData:
              Description:
              OEONearestConcept:
          Id:
            AttributeType: STRING
            Mandatory: false
            List: false
            MetaData:
              Description:
              OEONearestConcept:
          Override:
            AttributeType: block
            Mandatory: false
            List: false
            MetaData:
              Description:
              OEONearestConcept:
            NestedAttributes:
              PlannedAvailability:
                AttributeType: time_series
                Mandatory: true
                List: false
                MetaData:
                  Description: "The planned availability of the respective power plant technology, e.g. scheduled downtime of plants."
                  OEONearestConcept: OEO_00140126
              UnplannedAvailabilityFactor:
                AttributeType: double
                Mandatory: true
                List: false
                MetaData:
                  Description: "The unplanned availability of the respective power plant technology, due to, e.g., technological problems."
                  OEONearestConcept: OEO_00140129
              OpexVarInEURperMWH:
                AttributeType: time_series
                Mandatory: true
                List: false
                MetaData:
                  Description: "The variable cost of the respective power plant technology."
                  OEONearestConcept: OEO_00020145
              CyclingCostInEURperMW:
                AttributeType: double
                Mandatory: true
                List: false
                MetaData:
                  Description: "Additional cycling costs for conventional power plants in Euro per Megawatt, i.e. costs due to plant start up."
                  OEONearestConcept:
    Products: 
      PowerPlantPortfolio:
       MetaData:
          Description: "The portfolio of technologies of a particular powerplant."
          OEONearestConcept: OEO_00140137
    
  ElectrolysisTrader:
    Attributes:
      ElectricityForecastRequestOffsetInSeconds:
        AttributeType: integer
        Mandatory: true
        List: false
        MetaData:
          Description: "Compensates for the early sending of the PriceForecastRequest message to the contracted MarketForecaster."
          OEONearestConcept:
      HydrogenForecastRequestOffsetInSeconds:
        AttributeType: integer
        Mandatory: true
        List: false
        MetaData:
          Description:
          OEONearestConcept:
      Refinancing:
        AttributeType: block
        Mandatory: false
        List: false
        MetaData:
          Description:
          OEONearestConcept:
        NestedAttributes:
          InvestmentExpensensesInEURperMW:
            AttributeType: double
            Mandatory: false
            List: false
            MetaData:
              Description:
              OEONearestConcept:
          AnnuityFactor:
            AttributeType: double
            Mandatory: false
            List: false
            MetaData:
               Description: "The annuity factor."
               OEONearestConcept:
          AnnualFixedCostsInEURperMW:
            AttributeType: double
            Mandatory: false
            List: false
            MetaData:
               Description: "The annual fixed costs in EUR/MW."
               OEONearestConcept:
      Device:
        AttributeType: block
        Mandatory: true
        List: false        
        NestedAttributes:
          PeakConsumptionInMW:
            AttributeType: time_series
            Mandatory: true
            List: false
            MetaData:
              Description: "The peak consumption in MW."
              OEONearestConcept:
          ConversionFactor:
            AttributeType: double
            Mandatory: true
            List: false
            help: "Factor < 1 to convert electric energy to hydrogen's thermal energy equivalent"
            MetaData:
              Description: "Factor < 1 to convert electric energy to hydrogen's thermal energy equivalent."
              OEONearestConcept:
        MetaData:
          Description: "Technical details of the storage device to administrate."
          OEONearestConcept:
      Strategy:
        AttributeType: block
        Mandatory: true
        List: false
        MetaData:
          Description: "The strategy."
          OEONearestConcept:
        NestedAttributes:
          StrategistType:
            AttributeType: enum
            Mandatory: true
            List: false
            MetaData:
              Description:
              OEONearestConcept:
            Values: [ 'DISPATCH_FILE', 'SINGLE_AGENT_SIMPLE' ]
          ForecastPeriodInHours:
            AttributeType: integer
            Mandatory: true
            List: false
            MetaData:
              Description:
              OEONearestConcept:
          ScheduleDurationInHours:
            AttributeType: integer
            Mandatory: true
            List: false
            MetaData:
              Description:
              OEONearestConcept:
          BidToleranceInEURperMWH:
            AttributeType: double
            Mandatory: false
            List: false
            MetaData:
              Description:
              OEONearestConcept:            
          PriceLimitOverrideInEURperMWH:
            AttributeType: time_series
            Mandatory: false
            List: false
            MetaData:
              Description:
              OEONearestConcept:
          FixedDispatch:
            AttributeType: block
            Mandatory: false
            List: false
            MetaData:
              Description:
              OEONearestConcept:
            NestedAttributes:
              HourlySchedule:
                AttributeType: time_series
                Mandatory: true
                List: false
                MetaData:
                  Description:
                  OEONearestConcept:
              Mode:
                AttributeType: enum
                Mandatory: true
                List: false
                MetaData:
                  Description:
                  OEONearestConcept:
                Values: [ 'ABSOLUTE', 'RELATIVE' ]
                help: "Whether schedule is absolute or relative to installed converter power"
              Target:
                AttributeType: enum
                Mandatory: true
                List: false                
                Values: 
                  ELECTRICITY:
                  HYDROGEN:                  
                help: "Whether the schedule represent hydrogen production or electricity consumption"
                MetaData:
                  Description:
                  OEONearestConcept:
          Simple:
            AttributeType: block
            Mandatory: false
            List: false
            MetaData:
              Description:
              OEONearestConcept:
            NestedAttributes:
              HydrogenProductionTargetInMWH:
                AttributeType: time_series
                Mandatory: true
                List: false
                help: "How much hydrogen to produce per production interval"
                MetaData:
                  Description:
                  OEONearestConcept:
              ProductionTargetIntervalInHours:
                AttributeType: integer
                Mandatory: true
                List: false
                help: "How many hours a production interval spans"
                MetaData:
                  Description:
                  OEONearestConcept:
              PriceSensitivityFunction:
                AttributeType: double
                Mandatory: true
                List: true
                help: "Price change per additional load in EUR per MWH per MWH"
                MetaData:
                  Description:
                  OEONearestConcept:
              PowerStepInMW:
                AttributeType: double
                Mandatory: true
                List: false
                MetaData:
                  Description:
                  OEONearestConcept:
    Products:
      Bids:
        MetaData:
          Description: "The bids placed at the energy exchange."
          OEONearestConcept: OEO_00140121
      Payout:
        MetaData:
          Description: "Pay out of the contracted plant or flexibility portfolio operator."
          OEONearestConcept:
      DispatchAssignment:
        MetaData:
          Description: "The dispatch assignment for the plant / flexibility portfolio operators."
          OEONearestConcept: OEO_00140136
      BidsForecast:
        MetaData:
          Description: "A forecast of the bids to be placed at later times."
          OEONearestConcept:
      MeritOrderForecastRequest:
        MetaData:
          Description: "A request for a (perfect foresight) merit order prognosis."
          OEONearestConcept:
      PriceForecastRequest:
        MetaData:
          Description: "A request for a (perfect foresight) electricity price prognosis."
          OEONearestConcept:
      GateClosureForward:
        MetaData:
          Description: "Forwarded bidding times request from EnergyExchange."
          OEONearestConcept:
      ForecastRequestForward:
        MetaData:
          Description: "Forwarded forecasting times request from MarketForecaster."
          OEONearestConcept:
      FuelPriceForecastRequest:
        MetaData:
          Description: "Request for Fuel price forecast at a given time and for a given fuel."
          OEONearestConcept:
      AnnualCostReport: 
        MetaData:
          Description: "The annual cost report."
          OEONearestConcept:
      FuelBid:
        MetaData:
          Description: "The bid for fuel."
          OEONearestConcept:<|MERGE_RESOLUTION|>--- conflicted
+++ resolved
@@ -44,7 +44,6 @@
         AttributeType: integer
         List: false
         Mandatory: true
-<<<<<<< HEAD
         MetaData:
           Description: "Time delay between sending out GateClosureInfo and actual market clearing."
           OEONearestConcept:
@@ -73,9 +72,6 @@
     MetaData:
       Description: "The energy exchange represents the day-ahead energy market with one clearing per time segment (typically hourly clearing). It digests the requested and offered energy from connected Traders, finds a uniform market uniform clearing price, and returns the price and their specific awarded energy to the Traders."
       OEONearestConcept: OEO_00020065 
-  
-=======
-    Products: [ 'Awards', 'GateClosureInfo' ]
 
   DayAheadMarketMultiZone:
     Attributes:
@@ -145,7 +141,6 @@
             help: "Costs at which imports are offered at energy exchange in EUR/MWh"
     Products: [ 'Bids', 'Payout', 'DispatchAssignment', 'BidsForecast', 'MeritOrderForecastRequest', 'PriceForecastRequest', 'GateClosureForward', 'ForecastRequestForward' ]
 
->>>>>>> a3cf5bd9
   CarbonMarket:
     Attributes:
       Co2Prices:
