--- conflicted
+++ resolved
@@ -32,11 +32,8 @@
 			Make.newEnum("ShortageMethod", ShortagePrice.class).optional()).buildTree();
 
 	private final DistributionMethod distributionMethod;
-<<<<<<< HEAD
 	private final ShortagePrice shortagePrice;
-=======
 	protected static Logger logger = LoggerFactory.getLogger(MarketClearing.class);
->>>>>>> 697fcbc7
 
 	/** Creates a {@link MarketClearing}
 	 * 
