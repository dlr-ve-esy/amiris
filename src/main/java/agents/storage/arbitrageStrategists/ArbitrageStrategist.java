// SPDX-FileCopyrightText: 2024 German Aerospace Center <amiris@dlr.de>
//
// SPDX-License-Identifier: Apache-2.0
package agents.storage.arbitrageStrategists;

import org.slf4j.Logger;
import org.slf4j.LoggerFactory;
import agents.flexibility.Strategist;
import agents.markets.meritOrder.sensitivities.MeritOrderSensitivity;
import agents.storage.Device;
import agents.trader.StorageTrader;
import de.dlr.gitlab.fame.agent.input.Make;
import de.dlr.gitlab.fame.agent.input.ParameterBuilder;
import de.dlr.gitlab.fame.agent.input.ParameterData;
import de.dlr.gitlab.fame.agent.input.ParameterData.MissingDataException;
import de.dlr.gitlab.fame.agent.input.Tree;
import de.dlr.gitlab.fame.time.TimeStamp;

/** Creates arbitrage strategies for storage devices based on forecasts for merit-order or electricity prices
 * 
 * @author Christoph Schimeczek */
public abstract class ArbitrageStrategist extends Strategist {
	/** Types of Strategists for storage operators */
	public static enum StrategistType {
		/** Creates a the schedule according to a given TimeSeries. */
		DISPATCH_FILE,
		/** Uses the storage {@link Device} in order to minimise the total system costs. */
		SINGLE_AGENT_MIN_SYSTEM_COST,
		/** Optimises the {@link Device} dispatch in order to maximise the profits of the {@link StorageTrader}. A perfect forecast of
		 * upcoming prices (and their changes due to charging) is used for the optimisation. */
		SINGLE_AGENT_MAX_PROFIT,
		/** Calculates the {@link Device} dispatch in order to maximise the profits of the {@link StorageTrader}. A median of the
		 * forecasted prices is used to estimate a good dispatch strategy in an environment with more than one flexible agent. */
		MULTI_AGENT_MEDIAN
	}

	static final String WARN_ROUND_UP = "`EnergyToPowerRatio * ModelledChargingSteps` no integer: storage capacity increased by ";
	static final String WARN_ROUND_DOWN = "`EnergyToPowerRatio * ModelledChargingSteps` no integer: storage capacity decreased by ";

	/** Specific input parameters for storage strategists */
	public static final Tree parameters = Make.newTree()
			.add(Strategist.forecastPeriodParam, Strategist.scheduleDurationParam, Strategist.bidToleranceParam,
					Make.newEnum("StrategistType", StrategistType.class))
			.addAs("SingleAgent", DynamicProgrammingStrategist.parameters).addAs("FixedDispatch", FileDispatcher.parameters)
			.addAs("MultiAgent", MultiAgentMedian.parameters)
			.buildTree();

	/** General input parameter of storage strategists to determine its type */
	public static final ParameterBuilder StrategistTypeParam = Make.newEnum("StrategistType", StrategistType.class);
	static final double ENERGY_STATE_ROUNDING_TOLERANCE = 1.E-2;
	/** Logs errors for this class and its subclasses */
	protected static Logger logger = LoggerFactory.getLogger(ArbitrageStrategist.class);

	/** Expected initial energy levels of the associated storage for each operation period */
	protected double[] scheduledInitialInternalEnergyInMWH;
	/** The associated storage device this strategists plans for */
	protected Device storage;

	/** Create {@link ArbitrageStrategist}
	 * 
	 * @param input parameters associated with strategists
	 * @param storage Device for which schedules are to be created
	 * @throws MissingDataException if any required input is missing */
	protected ArbitrageStrategist(ParameterData input, Device storage) throws MissingDataException {
		super(input);
		this.storage = storage;
		scheduledInitialInternalEnergyInMWH = new double[scheduleDurationPeriods];
	}

	/** Create an {@link ArbitrageStrategist} - its actual type is determined based on the given
	 * 
	 * @param input all parameters associated with strategists
	 * @param storage Device for which schedules are to be created
	 * @return newly instantiated {@link ArbitrageStrategist} based on the given input
	 * @throws MissingDataException if any required input is missing */
	public static ArbitrageStrategist createStrategist(ParameterData input, Device storage) throws MissingDataException {
		StrategistType strategistType = input.getEnum("StrategistType", StrategistType.class);
		switch (strategistType) {
			case SINGLE_AGENT_MIN_SYSTEM_COST:
				return new SystemCostMinimiser(input, input.getGroup("SingleAgent"), storage);
			case DISPATCH_FILE:
				return new FileDispatcher(input, input.getGroup("FixedDispatch"), storage);
			case SINGLE_AGENT_MAX_PROFIT:
				return new ProfitMaximiser(input, input.getGroup("SingleAgent"), storage);
			case MULTI_AGENT_MEDIAN:
				return new MultiAgentMedian(input, input.getGroup("MultiAgent"), storage);
			default:
				throw new RuntimeException("Storage Strategist not implemented: " + strategistType);
		}
	}

	@Override
	protected void callOnSensitivity(MeritOrderSensitivity sensitivity) {
		sensitivity.updatePowers(storage.getExternalChargingPowerInMW(), storage.getExternalDischargingPowerInMW());
	}

	@Override
	protected double[] getInternalEnergySchedule() {
		return scheduledInitialInternalEnergyInMWH;
	}

	/** Returns forecasted external charging power, if possible - otherwise throws a RuntimeEception
	 * 
	 * @param targetTime for which to provide the forecast
	 * @return forecasted external charging power in MW
	 * @throws RuntimeException if this strategist cannot provide forecasts */
	public abstract double getChargingPowerForecastInMW(TimeStamp targetTime);

<<<<<<< HEAD
	/** Update scheduled initial energies and charging schedules to correct errors due to rounding of energies caused by
	 * discretisation of internal energy states
	 * 
	 * @param initialEnergyInStorage initial internal energy level in MWh of the storage at the beginning of the first hour of
	 *          planning interval */
	protected void correctForRoundingErrors(double initialEnergyInStorage) {
		double maxCapacity = storage.getEnergyStorageCapacityInMWH();
		for (int period = 0; period < scheduleDurationPeriods; period++) {
			scheduledInitialInternalEnergyInMWH[period] = initialEnergyInStorage;
			double internalChargingPower = storage.externalToInternalEnergy(demandScheduleInMWH[period]);
			double nextEnergy = Math.max(0, Math.min(maxCapacity, initialEnergyInStorage + internalChargingPower));
			demandScheduleInMWH[period] = storage.internalToExternalEnergy(nextEnergy - initialEnergyInStorage);
			initialEnergyInStorage = nextEnergy;
		}
	}

	/** Calculates number of energy states based on the storage capacity, its energy to power ratio and the number of discretisation
	 * steps used for internal energy changes. Logs warning if the discretised total capacity of the storage significantly deviates
	 * from its parameterised value.
=======
	/** Calculates number of energy states, logs warning if rounding is needed
>>>>>>> 412e6c5c
	 * 
	 * @param numberOfTransitionStates number of states the (dis-)charging power is discretised with
	 * @return numberOfTransitionStates (rounded to closest integer) */
	protected int calcNumberOfEnergyStates(int numberOfTransitionStates) {
		double numberOfEnergyStates = numberOfTransitionStates * storage.getEnergyToPowerRatio() + 1;
		int roundedNumberOfEnergyStates = (int) Math.round(numberOfEnergyStates);
		double stateDelta = roundedNumberOfEnergyStates - numberOfEnergyStates;
		double capacityDeltaInMWH = stateDelta * storage.getInternalPowerInMW() / numberOfTransitionStates;
		if (stateDelta > ENERGY_STATE_ROUNDING_TOLERANCE) {
			logger.warn(WARN_ROUND_UP + capacityDeltaInMWH + " MWh");
		} else if (stateDelta < ENERGY_STATE_ROUNDING_TOLERANCE) {
			logger.warn(WARN_ROUND_DOWN + capacityDeltaInMWH + " MWh");
		}
		return roundedNumberOfEnergyStates;
	}
	
	/** @return internal energy value that is secured to lie within storage bounds */
	protected double ensureWithinEnergyBounds(double internalEnergyInMWH) {
		return Math.max(0, Math.min(storage.getEnergyStorageCapacityInMWH(), internalEnergyInMWH));
	}
}<|MERGE_RESOLUTION|>--- conflicted
+++ resolved
@@ -106,29 +106,9 @@
 	 * @throws RuntimeException if this strategist cannot provide forecasts */
 	public abstract double getChargingPowerForecastInMW(TimeStamp targetTime);
 
-<<<<<<< HEAD
-	/** Update scheduled initial energies and charging schedules to correct errors due to rounding of energies caused by
-	 * discretisation of internal energy states
-	 * 
-	 * @param initialEnergyInStorage initial internal energy level in MWh of the storage at the beginning of the first hour of
-	 *          planning interval */
-	protected void correctForRoundingErrors(double initialEnergyInStorage) {
-		double maxCapacity = storage.getEnergyStorageCapacityInMWH();
-		for (int period = 0; period < scheduleDurationPeriods; period++) {
-			scheduledInitialInternalEnergyInMWH[period] = initialEnergyInStorage;
-			double internalChargingPower = storage.externalToInternalEnergy(demandScheduleInMWH[period]);
-			double nextEnergy = Math.max(0, Math.min(maxCapacity, initialEnergyInStorage + internalChargingPower));
-			demandScheduleInMWH[period] = storage.internalToExternalEnergy(nextEnergy - initialEnergyInStorage);
-			initialEnergyInStorage = nextEnergy;
-		}
-	}
-
 	/** Calculates number of energy states based on the storage capacity, its energy to power ratio and the number of discretisation
 	 * steps used for internal energy changes. Logs warning if the discretised total capacity of the storage significantly deviates
 	 * from its parameterised value.
-=======
-	/** Calculates number of energy states, logs warning if rounding is needed
->>>>>>> 412e6c5c
 	 * 
 	 * @param numberOfTransitionStates number of states the (dis-)charging power is discretised with
 	 * @return numberOfTransitionStates (rounded to closest integer) */
